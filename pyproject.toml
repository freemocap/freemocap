# pyproject.toml
# originally based on - https://realpython.com/pypi-publish-python-package/

[build-system]
requires = ["flit_core >=3.2,<4"]
build-backend = "flit_core.buildapi"

[project]
name = "freemocap"
readme = "README.md"
authors = [
    { name = "Skelly FreeMoCap", email = "info@freemocap.org" },
    { name = "Endurance Idehen" },
    { name = "Aaron Cherian" },
    { name = "Jonathan Samir Matthis" },
]
license = { file = "LICENSE" }
classifiers = [
    "Development Status :: 3 - Alpha",
    "License :: OSI Approved :: GNU Affero General Public License v3 or later (AGPLv3+)",
    "Intended Audience :: Developers",
    "Intended Audience :: Education",
    "Intended Audience :: Healthcare Industry",
    "Intended Audience :: Science/Research",
    "Intended Audience :: End Users/Desktop",
    "Intended Audience :: Other Audience",
    "Natural Language :: English",
    "Operating System :: OS Independent",
    "Programming Language :: Python :: 3",
    "Programming Language :: Python :: 3.8",
    "Programming Language :: Python :: 3.9",
    "Programming Language :: Python :: 3.10",
    "Programming Language :: Python :: 3.11",
    "Topic :: Software Development :: Libraries :: Python Modules",
    "Topic :: Utilities",
    "Topic :: Multimedia :: Video",
    "Topic :: Multimedia :: Video :: Capture",
    "Topic :: Multimedia :: Video :: Display",
    "Topic :: Scientific/Engineering",
    "Topic :: Scientific/Engineering :: Image Processing",
    "Topic :: Scientific/Engineering :: Visualization",
    "Topic :: Scientific/Engineering :: Human Machine Interfaces",
    "Topic :: System :: Hardware",
    "Topic :: System :: Hardware :: Universal Serial Bus (USB)",
    "Topic :: System :: Hardware :: Universal Serial Bus (USB) :: Video (UVC)",
]
keywords = [
    "camera",
    "stream",
    "video",
    "image",
    "opencv",
    "skelly",
    "freemocap",
    "motion capture",
    "markerless motion capture",
    "mocap",
    "markerless mocap",
    "markerless",
    "kinematic",
    "animation",
    "3d animation",
    "Blender",
    "Blender3d",
    "synchronization",
    "computer vision"
]

#dynamic = ["dependencies"]
dependencies = [
    "skellycam",
    "skelly_viewer",
<<<<<<< HEAD
    "skelly_synchronize",
    "mediapipe==0.10.1",
=======
    "skellyforge",
    "mediapipe",
>>>>>>> ae74c2ec
    "opencv-contrib-python==4.6.0.66",
    "toml==0.10.2",
    "aniposelib==0.4.3",
    "libsass==0.21.0",
    "papermill==2.4.0",
    "ipykernel==6.23.1",
    "plotly==5.14.1",
    "pydantic==1.*"
]
requires-python = ">=3.8"

dynamic = ["version", "description"]

[project.optional-dependencies]
dev = ["black", "bumpver", "isort", "pip-tools", "pytest", "pytest-cov", "flit"]

[project.packages]
freemocap = { include = ["assets"] }

[project.urls]
Homepage = "https://freemocap.org"
Documentation = "https://freemocap.readthedocs.io/en/latest/"
Github = "https://github.com/freemocap/freemocap"

[tool.bumpver]
current_version = "v1.0.16-rc"
version_pattern = "vMAJOR.MINOR.PATCH[-TAG]"
commit_message = "Bump version {old_version} -> {new_version}"
commit = true
tag = true
push = true

[tool.bumpver.file_patterns]
#"pyproject.toml" = ['current_version = "{version}"', 'version = "{version}"']
"freemocap/__init__.py" = ["{version}"]

#[tool.setuptools.dynamic]
#dependencies = {file = "requirements.txt"}

[project.scripts]
freemocap = "freemocap.__main__:main"

[tool.setuptools]
py-modules = ["freemocap"]

[tool.black]
line-length = 120

[tool.taskipy.tasks]
setup = "pre-commit install"
#test = "python -m unittest freemocap/tests/**/test_*"
installer = "./bin/installer.sh"
# This command ensures that your code is formatted appropriately
format = "black freemocap"<|MERGE_RESOLUTION|>--- conflicted
+++ resolved
@@ -70,13 +70,9 @@
 dependencies = [
     "skellycam",
     "skelly_viewer",
-<<<<<<< HEAD
+    "skellyforge",
     "skelly_synchronize",
     "mediapipe==0.10.1",
-=======
-    "skellyforge",
-    "mediapipe",
->>>>>>> ae74c2ec
     "opencv-contrib-python==4.6.0.66",
     "toml==0.10.2",
     "aniposelib==0.4.3",
