--- conflicted
+++ resolved
@@ -240,32 +240,6 @@
     # %% Stage Five - Make Skreleton Animation
     if stage <= 5:
         print('Starting Skeleton Plotting')
-<<<<<<< HEAD
-        playskeleton.ReplaySkeleton_matplotlib(
-                                    sesh,
-                                    vidType=0,
-                                    startFrame=40,
-                                    azimuth=-90, 
-                                    elevation=-80,
-                                    useOpenPose=sesh.useOpenPose,
-                                    useMediaPipe=sesh.useMediaPipe,
-                                    useDLC=sesh.useDLC)
-        # fmc_pyqtgraph.PlaySkeleton(
-        #                             sesh,
-        #                             vidType=1,
-        #                             startFrame=40,
-        #                             azimuth=-90, 
-        #                             elevation=-80,
-        #                             useOpenPose=useOpenPose,
-        #                             useMediaPipe=useMediaPipe,
-        #                             useDLC=useDLC)
-
-        # playSkel = PlaySkeleton(sesh)
-        # playSkel.animate()
-        #playWin =PlayerDockedWindow(sesh)
-        #playWin.animate()
-=======
-     
         play_skeleton_animation.PlaySkeletonAnimation(
                                 sesh,
                                 startFrame=0,
@@ -283,7 +257,6 @@
         # #if displayVid = 1, will show the openPosed videos
         # playWin = PlayerDockedWindow(sesh,displayVid)
         # playWin.animate()
->>>>>>> 3bc12b04
 
     else:
         print('Skipping Skeleton Plotting')
