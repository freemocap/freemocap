--- conflicted
+++ resolved
@@ -7,13 +7,8 @@
 from freemocap.core_processes.process_motion_capture_videos.process_recording_folder import (
     process_recording_folder,
 )
-<<<<<<< HEAD
 from freemocap.data_layer.recording_models.post_processing_parameter_models import PostProcessingParameterModel
-=======
-from freemocap.parameter_info_models.recording_processing_parameter_models import RecordingProcessingParameterModel
-from freemocap.system.paths_and_files_names import RECORDING_PARAMETER_DICT_JSON_FILE_NAME
 from freemocap.utilities.save_dictionary_to_json import save_dictionary_to_json
->>>>>>> 20b1c1e3
 
 logger = logging.getLogger(__name__)
 
@@ -22,14 +17,13 @@
     finished = pyqtSignal()
     in_progress = pyqtSignal(str)
 
-    def __init__(self, session_processing_parameters: PostProcessingParameterModel,
+    def __init__(self, post_processing_parameters: PostProcessingParameterModel,
                  kill_event: multiprocessing.Event, parent=None):
         super().__init__()
-        self._session_processing_parameters = session_processing_parameters
+        self._post_processing_parameters = post_processing_parameters
         self._kill_event = kill_event
-
-        self._process = multiprocessing.Process(target=process_recording_folder, args=(self._session_processing_parameters, self._kill_event))
-
+        self._process = multiprocessing.Process(target=process_recording_folder, args=(self._post_processing_parameters,
+                                                                                       self._kill_event))
 
     def run(self):
         logger.info(
@@ -39,7 +33,7 @@
 
         recording_info_dict = self._session_processing_parameters.dict(exclude={'recording_info_model'})
         Path(self._session_processing_parameters.recording_info_model.output_data_folder_path).mkdir(parents=True, exist_ok=True)
-        
+
         save_dictionary_to_json(
             save_path=self._session_processing_parameters.recording_info_model.output_data_folder_path,
             file_name=RECORDING_PARAMETER_DICT_JSON_FILE_NAME,
@@ -52,6 +46,7 @@
         except Exception as e:
             logger.error(f"Error processing motion capture data: {e}")
 
+
         logger.info("Finished processing session folder!")
 
         self.finished.emit()