import logging
import signal
import sys

from PyQt6.QtCore import QTimer
from PyQt6.QtWidgets import QApplication

<<<<<<< HEAD
# boilerplate and helper functions to assist with unittest creation #
from pathlib import Path

repo = Path(__file__).parent.parent.parent.parent
source = Path(repo)
sys.path.insert(0, str(source))
=======
from pathlib import Path

repo = Path(__file__).parent.parent.parent.parent
sys.path.insert(0, str(repo))


from src.gui.main.style_stuff.css_style_sheet import qt_app_css_style_sheet
>>>>>>> b8883959

from src.gui.main.app import get_qt_app
from src.gui.main.main_window.main_window import MainWindow, EXIT_CODE_REBOOT


logger = logging.getLogger(__name__)

loop_count = -1


def sigint_handler(*args):
    """Handler for the SIGINT signal."""
    QApplication.quit()

def log_gui_loop():
    global loop_count
    loop_count += 1
    if loop_count % 10 == 0:
        logger.debug("GUI loop {}".format(loop_count))


if __name__ == "__main__":
    logger.info("Starting main...")
    signal.signal(signal.SIGINT, sigint_handler)
    app = get_qt_app()
    app.setStyleSheet(qt_app_css_style_sheet)
    timer = QTimer()
    timer.start(500)
    # # timer.timeout.connect(log_gui_loop)  # Let the interpreter run each 500 ms.
    # timer.timeout.connect(lambda: None)  # Let the interpreter run each 500 ms.


    while True:
        # rebootable GUI method based on this - https://stackoverflow.com/a/56563926/14662833
        win = MainWindow()
        win.show()
        error_code = app.exec()
        logger.info(f"`main` exited with error code: {error_code}")
        win.close()
        if error_code != EXIT_CODE_REBOOT:
            logger.info(f"Exiting...")
            break
        else:
            logger.info("`main` exited with the 'reboot' code, so let's reboot!")

    sys.exit()<|MERGE_RESOLUTION|>--- conflicted
+++ resolved
@@ -5,14 +5,6 @@
 from PyQt6.QtCore import QTimer
 from PyQt6.QtWidgets import QApplication
 
-<<<<<<< HEAD
-# boilerplate and helper functions to assist with unittest creation #
-from pathlib import Path
-
-repo = Path(__file__).parent.parent.parent.parent
-source = Path(repo)
-sys.path.insert(0, str(source))
-=======
 from pathlib import Path
 
 repo = Path(__file__).parent.parent.parent.parent
@@ -20,7 +12,6 @@
 
 
 from src.gui.main.style_stuff.css_style_sheet import qt_app_css_style_sheet
->>>>>>> b8883959
 
 from src.gui.main.app import get_qt_app
 from src.gui.main.main_window.main_window import MainWindow, EXIT_CODE_REBOOT
