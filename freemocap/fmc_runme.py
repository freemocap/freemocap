--- conflicted
+++ resolved
@@ -23,11 +23,9 @@
 
 from ruamel.yaml import YAML
 
-<<<<<<< HEAD
+
 def Run(sessionID=None,stage=1,useOpenPose=True,useMediaPipe=False,useDLC=True,dlcConfigPath=None,debug=False,setDataPath=False,userDataPath = None):
-=======
-def Run(sessionID=None,stage=1,useOpenPose=True,useMediaPipe=False,useDLC=True,dlcConfigPath=None,debug=False,setDataPath=False):
->>>>>>> b0c69018
+
     sesh = session.Session()
 
     sesh.sessionID = sessionID
@@ -36,26 +34,15 @@
     sesh.useDLC= useDLC
     sesh.debug = debug
     sesh.setDataPath = setDataPath
-<<<<<<< HEAD
     sesh.userDataPath = userDataPath
     sesh.dataFolderName = recordingconfig.dataFolder
 
     if sesh.useDLC and stage < 5: 
         import deeplabcut as dlc
     #    sesh.dlcConfigPath = dlcConfigPath
-=======
->>>>>>> b0c69018
-
-    sesh.dataFolderName = 'FreeMocap_Data'
-
-<<<<<<< HEAD
-=======
-    if sesh.useDLC: 
-        import deeplabcut as dlc
-    #    sesh.dlcConfigPath = dlcConfigPath
-
-
->>>>>>> b0c69018
+
+
+
     #%% load user preferences if they exist, create a new preferences yaml if they don't
     here = Path(__file__).parent
     preferences_path = here/'user_preferences.yaml'
@@ -70,11 +57,9 @@
     sesh.preferences = preferences
     sesh.preferences_path = preferences_path
         
-<<<<<<< HEAD
+
     if sesh.useDLC and stage < 5:
-=======
-    if sesh.useDLC:
->>>>>>> b0c69018
+
         try:
             saved_dlc_paths = preferences['saved']['dlc_config_paths']
         except: 
@@ -99,11 +84,9 @@
         if sesh.setDataPath == True:
             basePath = runmeGUI.RunChooseDataPathGUI(session)
             #sesh.dataFolderPath = Path(basePath)/sesh.dataFolderName
-<<<<<<< HEAD
+
         elif sesh.userDataPath is not None:
             basePath = sesh.userDataPath
-=======
->>>>>>> b0c69018
         else:
             try:
                 current_path_to_data = preferences['saved']['path_to_save']
