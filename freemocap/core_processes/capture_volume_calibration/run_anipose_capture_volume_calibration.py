--- conflicted
+++ resolved
@@ -14,19 +14,11 @@
 
 
 def run_anipose_capture_volume_calibration(
-<<<<<<< HEAD
-        charuco_board_definition: CharucoBoardDefinition,
-        charuco_square_size: float,
-        calibration_videos_folder_path: Union[str, Path],
-        pin_camera_0_to_origin: bool = True,
-        progress_callback: Callable[[str], None] = None,
-=======
     charuco_board_definition: CharucoBoardDefinition,
     charuco_square_size: float,
     calibration_videos_folder_path: Union[str, Path],
     pin_camera_0_to_origin: bool = True,
     progress_callback: Callable[[str], None] = lambda _: None,
->>>>>>> 42a18127
 ) -> Path:
     anipose_camera_calibrator = AniposeCameraCalibrator(
         charuco_board_definition,
