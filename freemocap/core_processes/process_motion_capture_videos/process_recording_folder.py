--- conflicted
+++ resolved
@@ -5,20 +5,6 @@
 import numpy as np
 import pandas as pd
 
-<<<<<<< HEAD
-from freemocap.core_processes.detecting_things_in_2d_images.mediapipe_stuff.mediapipe_skeleton_names_and_connections import (
-    mediapipe_names_and_connections_dict,
-)
-from freemocap.core_processes.post_process_skeleton_data.process_single_camera_skeleton_data import \
-    process_single_camera_skeleton_data
-from freemocap.system.logging.queue_logger import QueueLogger
-from freemocap.system.paths_and_files_names import (
-    MEDIAPIPE_BODY_3D_DATAFRAME_CSV_FILE_NAME,
-    RAW_DATA_FOLDER_NAME,
-    RECORDING_PARAMETER_DICT_JSON_FILE_NAME,
-)
-=======
->>>>>>> 066c37a7
 from freemocap.core_processes.capture_volume_calibration.anipose_camera_calibration.get_anipose_calibration_object import (
     load_anipose_calibration_toml_from_path,
 )
@@ -43,29 +29,19 @@
 )
 from freemocap.core_processes.post_process_skeleton_data.process_single_camera_skeleton_data import \
     process_single_camera_skeleton_data
-from freemocap.data_layer.data_saver.data_saver import DataSaver
 
-from freemocap.data_layer.recording_models.post_processing_parameter_models import PostProcessingParameterModel
-from freemocap.system.paths_and_filenames.file_and_folder_names import (
-    MEDIAPIPE_BODY_3D_DATAFRAME_CSV_FILE_NAME,
-    RAW_DATA_FOLDER_NAME,
-)
 
 from freemocap.tests.test_image_tracking_data_shape import (
     test_image_tracking_data_shape,
 )
 from freemocap.tests.test_mediapipe_skeleton_data_shape import test_mediapipe_skeleton_data_shape
-from freemocap.utilities.geometry.rotate_by_90_degrees_around_x_axis import rotate_by_90_degrees_around_x_axis
 from freemocap.utilities.save_dictionary_to_json import save_dictionary_to_json
+
 
 def process_recording_folder(
         recording_processing_parameter_model: PostProcessingParameterModel,
         kill_event: multiprocessing.Event = None,
-<<<<<<< HEAD
-        queue: multiprocessing.Queue = None
-=======
         use_tqdm: bool = True,
->>>>>>> 066c37a7
 ):
     """
 
@@ -76,12 +52,6 @@
 
     """
 
-    if queue:
-        logger = QueueLogger(queue)
-    else:
-        logger = logging.getLogger(__name__)
-    logger.info("Starting process_recording_folder")
-        
     rec = recording_processing_parameter_model  # make it smol
 
     if not Path(rec.recording_info_model.synchronized_videos_folder_path).exists():
@@ -92,7 +62,7 @@
 
     if rec.mediapipe_parameters_model.skip_2d_image_tracking:
         logger.info(f"Skipping 2d skeleton detection and loading data from: {rec.recording_info_model.mediapipe_2d_data_npy_file_path}")
-        try: 
+        try:
             mediapipe_image_data_numCams_numFrames_numTrackedPts_XYZ = np.load(rec.recording_info_model.mediapipe_2d_data_npy_file_path)
         except Exception as e:
             logger.error("Failed to load 2D data, cannot continue processing")
@@ -120,7 +90,7 @@
             image_tracking_data_file_path=rec.recording_info_model.mediapipe_2d_data_npy_file_path,
         )
     except AssertionError as error_message:
-            logger.error(str(error_message))
+            logger.error(error_message)
 
 
     if mediapipe_image_data_numCams_numFrames_numTrackedPts_XYZ.shape[0] == 1:
@@ -162,7 +132,7 @@
             reprojection_error_file_path=rec.recording_info_model.mediapipe_reprojection_error_data_npy_file_path,
         )
     except AssertionError as error_message:
-        logger.error(str(error_message))
+        logger.error(error_message)
 
 
     #rotate so skeleton is closer to 'vertical' in a z-up reference frame
@@ -189,7 +159,7 @@
             reprojection_error_file_path=rec.recording_info_model.mediapipe_reprojection_error_data_npy_file_path,
         )
     except AssertionError as error_message:
-        logger.error(str(error_message))
+        logger.error(error_message)
 
 
     logger.info("Breaking up big `npy` into smaller bits and converting to `csv`...")
