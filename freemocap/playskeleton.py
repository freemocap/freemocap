--- conflicted
+++ resolved
@@ -296,13 +296,6 @@
         axMain.set_ylabel('y')
         axMain.set_zlabel('z')
 
-<<<<<<< HEAD
-        axMain.set_xlim(-1000,1000)
-        axMain.set_ylim(-1000,1000)
-        axMain.set_zlim(1000,3000)
-=======
-
->>>>>>> 15df094b
         
         if vidType ==0:
                 pass
