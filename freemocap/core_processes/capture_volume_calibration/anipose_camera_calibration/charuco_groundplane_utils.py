--- conflicted
+++ resolved
@@ -51,19 +51,6 @@
     return x_hat, y_hat, z_hat
 
 
-<<<<<<< HEAD
-def get_charuco_frame(charuco_3d_data: np.ndarray):
-    return charuco_3d_data[10, :, :]
-=======
-def get_charuco_2d_data(calibration_videos_folder_path: Union[str, Path], num_processes: int = 1):
-    return process_folder_of_videos(
-        model_info=CharucoModelInfo(),
-        tracking_params=CharucoTrackingParams(),
-        synchronized_video_path=Path(calibration_videos_folder_path),
-        num_processes=num_processes,
-    )
-
-
 def find_still_frame(points_velocity: np.ndarray, max_allowed_velocity: float = 1.0) -> int:
     visible_frames = ~np.isnan(points_velocity).any(axis=1)
     if not np.any(visible_frames):
@@ -113,5 +100,4 @@
 
     frame_offset = slice_to_search.start or 0
     best_position_frame = best_velocity_frame + frame_offset + 1
-    return best_position_frame
->>>>>>> 5aec0b6f
+    return best_position_frame