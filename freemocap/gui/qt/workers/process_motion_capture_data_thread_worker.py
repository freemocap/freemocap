--- conflicted
+++ resolved
@@ -22,15 +22,9 @@
         super().__init__()
         self._session_processing_parameters = session_processing_parameters
         self._kill_event = kill_event
-<<<<<<< HEAD
 
+        self._process = multiprocessing.Process(target=process_recording_folder, args=(self._session_processing_parameters, self._kill_event))
 
-    @property
-    def work_done(self):
-        return self._work_done
-=======
-        self._process = multiprocessing.Process(target=process_recording_folder, args=(self._session_processing_parameters, self._kill_event))
->>>>>>> 0c4be52f
 
     def run(self):
         logger.info(
@@ -38,7 +32,6 @@
         )
         self._kill_event.clear()
 
-<<<<<<< HEAD
         recording_info_dict = self._session_processing_parameters.dict(exclude={'recording_info_model'})
 
         save_dictionary_to_json(
@@ -47,18 +40,11 @@
             dictionary=recording_info_dict,
         )
 
-        process_recording_folder(
-            recording_processing_parameter_model=self._session_processing_parameters,
-            kill_event=self._kill_event,
-        )
-=======
         try:
             self._process.start()
             self._process.join()
         except Exception as e:
             logger.error(f"Error processing motion capture data: {e}")
->>>>>>> 0c4be52f
-
 
         logger.info("Finished processing session folder!")
 
