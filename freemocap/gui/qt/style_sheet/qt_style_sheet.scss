$dark-charcoal: #333333;
$skelly-bone-blue: #a4d6d9;
$cadet-skelly: cadetblue;
$freemocap-green: #365d5f;
$freemocap-dark-green: #254342;
<<<<<<< HEAD
$laser-red: #d95158;
$disabled-laser-red: #8c5454;
$background: #eeeeee;
$dark-background: #e0e0e0;
$accent-background: #f5f5f5;
$terminal-background: #263238;
$active-element: #424242;
$primary-button: #67bcc0;
$secondary-button: #a8e9ed;
$disabled-button: #9e9e9e;
$tree-primary: #eeeeee;
$tree-secondary: #e0e0e0;
$tree-selected: #f6e0f5;
$plain-white: #f5f5f7;
$plain-black: #1d1d1f;
$divider-color: #bdbdbd;
$disabled-line-edit: #e0e0e0;

=======
$heading: #29394a;
$primary-button: #961d39;
$secondary-button: #29394a;
$disabled-button: #bec2d3;
$tree-primary: #7983b1;
$tree-secondary: #a3b1ed;
$plain-white: #f5f5f7;
$plain-black: #1d1d1f;
>>>>>>> 4205c08e

* {
    font-family: "Dosis", sans-serif;
    font-size: 14px;
    color: $dark-charcoal;
}

QGroupBox {
    border: 1px solid $divider-color;
    border-radius: 4px;
    margin-top: 10px;
    font-weight: bold;
    background-color: $accent-background;
}

QStatusBar {
    color: $plain-black;
}

QMainWindow {
    background-color: $dark-background;
}

QTabWidget::pane {
    border: 1px solid $plain-white;
    top: 1px;
    background: $background;
    padding: 5px;
}

QTabBar::tab {
    border: 1px solid $plain-black;
    padding: 5px;
    padding-right: 15px;
    padding-left: 15px;
    color: $plain-black;
    border-top-left-radius: 20px;
    border-top-right-radius: 5px;
    background: $plain-white;
    margin-bottom: -5px;
    font-weight: bolder;
    font-size: 16px;
}


QTabBar::tab:selected,
QTabBar::tab:hover {
    background: $active-element;
    color: $plain-white;
    border-color: $plain-black;
}

QPushButton {
<<<<<<< HEAD
    border-radius: 10px;
    color: $plain-black;
    border: 2px solid $primary-button;
    background-color: #dbeef0;
    color: $plain-black;
    padding: 4px;
}

QPushButton:disabled {
    background-color: $background;
    border: 2px solid $disabled-button;
    color: $dark-charcoal;
=======
    border-radius: 4px;
    border: 2px solid darken($secondary-button, 5%);
    background-color: $secondary-button;
    color: $plain-white;
}

QPushButton:disabled {
    background-color: $disabled-button;
    border: 1px solid darken($disabled-button, 5%);
    color: $plain-black;
>>>>>>> 4205c08e
}

QPushButton:hover {
    border: 2px solid $plain-black;
    background-color: $primary-button;
}

QPushButton:pressed {
    background-color: darken($secondary-button, 20%);
}

QPushButton:pressed {
    background-color: darken($secondary-button, 20%);
}

QPushButton#start_recording_button {
    font-size: 18px;
    background-color: $laser-red;
    border: 2px solid darken($laser-red, 5%);
}
QPushButton#start_recording_button:disabled {
    background-color: $disabled-laser-red;
}

QPushButton#stop_recording_button {
    font-size: 18px;

}
QPushButton#stop_recording_button:enabled {
    /*font-size: 24px;*/
    border: 3px solid $laser-red;
}

<<<<<<< HEAD
QPushButton#process_motion_capture_button,
QPushButton#export_to_blender_button {
    font-size: 18px;
    background-color: $primary-button;
    border: 2px solid $dark-charcoal;
}

QPushButton#process_motion_capture_button:hover,
QPushButton#export_to_blender_button:hover {
    border: 2px solid darken($primary-button, 20%);
=======
QPushButton#process_motion_capture_button {
    font-size: 18px;
    background-color: $primary-button;
>>>>>>> 4205c08e
}

WelcomeScreenButton {
    border: 2px solid $dark-charcoal;
    background-color: $primary-button;
    color: $plain-black;
    font-size: 24px;
    border-radius: 20px;
    padding: 10px;
}

WelcomeScreenButton:hover {
    border: 2px solid darken($primary-button, 20%);
}

WelcomeScreenButton[recommended_next = true] {
    background-color: $laser-red;
    color: $plain-white;
}

WelcomeScreenButton[recommended_next = true]:hover {
    border: 2px solid darken($laser-red, 20%);
}

QLabel {
    font-size: 14px;
    color: $dark-charcoal;

    QTreeView & {
        color: $plain-black;
  }
}

QLabel:disabled {
    color: $dark-background
}

QLineEdit {
<<<<<<< HEAD
    border: 1px solid $dark-charcoal;
=======
    border: 1px solid $heading;
>>>>>>> 4205c08e
    border-radius: 4px;
    padding: 0 8px;
    color: $dark-charcoal;
    background-color: $plain-white;
}
QLineEdit:disabled {
    border: 1px solid $divider-color;
    color: $dark-charcoal;
<<<<<<< HEAD
    background-color: $disabled-line-edit;
=======
    background-color: $disabled-button;
>>>>>>> 4205c08e
}

QTreeView {
    background-color: $tree-primary;
    color: $plain-black;
    font-family: "Roboto", sans-serif;
    font-size: 12px;
    border: 1px solid $dark-background;
}

QTreeView::item:has-children {
<<<<<<< HEAD
    background-color: $tree-secondary;
    color: $plain-black;
=======
    background-color: $heading;
    color: $plain-white;
>>>>>>> 4205c08e
}

QTreeView::item:selected,
QTreeView::item:hover{
    background-color: $tree-selected;
    color: $dark-charcoal;
}

LogViewWidget {
    background-color: $terminal-background;
    color: $plain-white;
    font-family: "Roboto", sans-serif;
    font-size: 12px;
    padding: 8px;
}

<<<<<<< HEAD
QDialog {
    background-color: $background;
}

QListWidget {
    background-color: $accent-background;
=======

QDialog {
    background-color: $cadet-skelly;
}

QListWidget {
    background-color: $skelly-bone-blue;
>>>>>>> 4205c08e
}<|MERGE_RESOLUTION|>--- conflicted
+++ resolved
@@ -3,7 +3,6 @@
 $cadet-skelly: cadetblue;
 $freemocap-green: #365d5f;
 $freemocap-dark-green: #254342;
-<<<<<<< HEAD
 $laser-red: #d95158;
 $disabled-laser-red: #8c5454;
 $background: #eeeeee;
@@ -22,17 +21,6 @@
 $divider-color: #bdbdbd;
 $disabled-line-edit: #e0e0e0;
 
-=======
-$heading: #29394a;
-$primary-button: #961d39;
-$secondary-button: #29394a;
-$disabled-button: #bec2d3;
-$tree-primary: #7983b1;
-$tree-secondary: #a3b1ed;
-$plain-white: #f5f5f7;
-$plain-black: #1d1d1f;
->>>>>>> 4205c08e
-
 * {
     font-family: "Dosis", sans-serif;
     font-size: 14px;
@@ -85,7 +73,6 @@
 }
 
 QPushButton {
-<<<<<<< HEAD
     border-radius: 10px;
     color: $plain-black;
     border: 2px solid $primary-button;
@@ -98,18 +85,6 @@
     background-color: $background;
     border: 2px solid $disabled-button;
     color: $dark-charcoal;
-=======
-    border-radius: 4px;
-    border: 2px solid darken($secondary-button, 5%);
-    background-color: $secondary-button;
-    color: $plain-white;
-}
-
-QPushButton:disabled {
-    background-color: $disabled-button;
-    border: 1px solid darken($disabled-button, 5%);
-    color: $plain-black;
->>>>>>> 4205c08e
 }
 
 QPushButton:hover {
@@ -143,7 +118,6 @@
     border: 3px solid $laser-red;
 }
 
-<<<<<<< HEAD
 QPushButton#process_motion_capture_button,
 QPushButton#export_to_blender_button {
     font-size: 18px;
@@ -154,11 +128,6 @@
 QPushButton#process_motion_capture_button:hover,
 QPushButton#export_to_blender_button:hover {
     border: 2px solid darken($primary-button, 20%);
-=======
-QPushButton#process_motion_capture_button {
-    font-size: 18px;
-    background-color: $primary-button;
->>>>>>> 4205c08e
 }
 
 WelcomeScreenButton {
@@ -197,11 +166,7 @@
 }
 
 QLineEdit {
-<<<<<<< HEAD
     border: 1px solid $dark-charcoal;
-=======
-    border: 1px solid $heading;
->>>>>>> 4205c08e
     border-radius: 4px;
     padding: 0 8px;
     color: $dark-charcoal;
@@ -210,11 +175,7 @@
 QLineEdit:disabled {
     border: 1px solid $divider-color;
     color: $dark-charcoal;
-<<<<<<< HEAD
     background-color: $disabled-line-edit;
-=======
-    background-color: $disabled-button;
->>>>>>> 4205c08e
 }
 
 QTreeView {
@@ -226,13 +187,8 @@
 }
 
 QTreeView::item:has-children {
-<<<<<<< HEAD
     background-color: $tree-secondary;
     color: $plain-black;
-=======
-    background-color: $heading;
-    color: $plain-white;
->>>>>>> 4205c08e
 }
 
 QTreeView::item:selected,
@@ -249,20 +205,10 @@
     padding: 8px;
 }
 
-<<<<<<< HEAD
 QDialog {
     background-color: $background;
 }
 
 QListWidget {
     background-color: $accent-background;
-=======
-
-QDialog {
-    background-color: $cadet-skelly;
-}
-
-QListWidget {
-    background-color: $skelly-bone-blue;
->>>>>>> 4205c08e
 }