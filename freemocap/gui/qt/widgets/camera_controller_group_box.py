--- conflicted
+++ resolved
@@ -15,33 +15,25 @@
 )
 from skellycam import SkellyCamControllerWidget, SkellyCamWidget
 
-<<<<<<< HEAD
 from freemocap.gui.qt.utilities.save_and_load_gui_state import GuiState, save_gui_state
-from freemocap.system.paths_and_files_names import create_new_default_recording_name, create_new_recording_folder_path, get_gui_state_json_path
-=======
-from freemocap.core_processes.capture_volume_calibration.charuco_stuff.default_charuco_square_size import (
-    default_charuco_square_size_mm,
+from freemocap.core_processes.capture_volume_calibration.charuco_stuff.charuco_board_definition import (
+    default_charuco_square_size_mm
 )
 from freemocap.system.paths_and_filenames.file_and_folder_names import SPARKLES_EMOJI_STRING, SKULL_EMOJI_STRING
 from freemocap.system.paths_and_filenames.path_getters import create_new_recording_folder_path, \
-    create_new_default_recording_name
+    create_new_default_recording_name, get_gui_state_json_path
 
 CALIBRATION_RECORDING_BUTTON_TEXT = "\U0001F534 \U0001F4D0 Start Calibration Recording"
 MOCAP_RECORDING_BUTTON_TEXT = f"{SKULL_EMOJI_STRING} {SPARKLES_EMOJI_STRING} Start Motion Capture Recording"
 
 logger = logging.getLogger(__name__)
 
->>>>>>> ac7f34bb
 
 
 
 
 class CameraControllerGroupBox(QGroupBox):
-<<<<<<< HEAD
-    def __init__(self, skellycam_controller: SkellyCamControllerWidget, gui_state: GuiState, parent=None):
-=======
-    def __init__(self, skellycam_widget: SkellyCamWidget, parent=None):
->>>>>>> ac7f34bb
+    def __init__(self, skellycam_widget: SkellyCamWidget, gui_state: GuiState, parent=None):
         super().__init__(parent=parent)
         self.setStyleSheet("font-size: 12px;")
         self._skellycam_widget = skellycam_widget
@@ -51,26 +43,27 @@
         )
         self._skellycam_controller.check_recording_type = self.check_recording_type,
 
-<<<<<<< HEAD
         self.gui_state = gui_state
 
-        # self.setFlat(True)
-        self._layout = QVBoxLayout()
-        self._layout.setAlignment(Qt.AlignmentFlag.AlignTop)
-=======
         self._layout = QHBoxLayout()
         self._layout.setAlignment(Qt.AlignmentFlag.AlignLeft)
->>>>>>> ac7f34bb
+
         self.setLayout(self._layout)
 
         self._layout.addLayout(self._make_record_button_layout())
 
         self._layout.addLayout(self._make_options_layout())
+
 
         self._calibration_videos_radio_button.toggled.connect(self._set_record_button_text)
         self._mocap_videos_radio_button.toggled.connect(self._set_record_button_text)
         self._skellycam_widget.cameras_connected_signal.connect(lambda: self._start_recording_button.setEnabled(True))
         self._stop_recording_button.clicked.connect(self._set_record_button_text)
+
+        self._auto_process_videos_checkbox.toggled.connect(self._on_auto_process_videos_checkbox_changed)
+        self._generate_jupyter_notebook_checkbox.toggled.connect(self._on_generate_jupyter_notebook_checkbox_changed)
+        self._auto_open_in_blender_checkbox.toggled.connect(self._on_auto_open_in_blender_checkbox_changed)
+
 
     @property
     def mocap_videos_radio_button_checked(self) -> bool:
@@ -115,18 +108,15 @@
         self._mocap_videos_radio_button.setChecked(True)
         hbox.addWidget(QLabel(" - "))
         self._auto_process_videos_checkbox = QCheckBox("Auto Process Videos on Save")
-        self._auto_process_videos_checkbox.setChecked(self.gui_state.auto_process_videos_on_save)
-        self._auto_process_videos_checkbox.stateChanged.connect(self._on_auto_process_videos_checkbox_changed)
+        self._auto_process_videos_checkbox.setChecked(True)
         hbox.addWidget(self._auto_process_videos_checkbox)
 
         self._generate_jupyter_notebook_checkbox = QCheckBox('Generate Jupyter Notebook')
-        self._generate_jupyter_notebook_checkbox.setChecked(self.gui_state.generate_jupyter_notebook)
-        self._generate_jupyter_notebook_checkbox.stateChanged.connect(self._on_generate_jupyter_notebook_checkbox_changed)
+        self._generate_jupyter_notebook_checkbox.setChecked(True)
         hbox.addWidget(self._generate_jupyter_notebook_checkbox)
 
         self._auto_open_in_blender_checkbox = QCheckBox("Auto Open in Blender")
-        self._auto_open_in_blender_checkbox.setChecked(self.gui_state.auto_open_in_blender)
-        self._auto_open_in_blender_checkbox.stateChanged.connect(self._on_auto_open_in_blender_checkbox_changed)
+        self._auto_open_in_blender_checkbox.setChecked(True)
         hbox.addWidget(self._auto_open_in_blender_checkbox)
         return hbox
 
@@ -141,11 +131,10 @@
         hbox.addWidget(QLabel("Charuco square size (mm)", parent=self))
         self._charuco_square_size_line_edit = QLineEdit(parent=self)
         self._charuco_square_size_line_edit.setFixedWidth(100)
-        self._charuco_square_size_line_edit.setText(str(self.gui_state.charuco_square_size))
+        self._charuco_square_size_line_edit.setText(str(default_charuco_square_size_mm))
         self._charuco_square_size_line_edit.setToolTip(
             "The length of one of the edges of the black squares in the calibration board in mm"
         )
-        self._charuco_square_size_line_edit.textChanged.connect(self._on_charuco_square_size_line_edit_changed)
         hbox.addWidget(self._charuco_square_size_line_edit)
         hbox.addStretch()
         return hbox
@@ -244,8 +233,7 @@
             self._start_recording_button.setText(CALIBRATION_RECORDING_BUTTON_TEXT)
         else:
             self.setProperty("calibration_videos_radio_button_checked", False)
-<<<<<<< HEAD
-            self._skellycam_controller.set_calibration_recordings_button_label(False)
+            self._start_recording_button.setText(MOCAP_RECORDING_BUTTON_TEXT)
         self.style().polish(self)
 
     def _on_auto_process_videos_checkbox_changed(self):
@@ -273,8 +261,4 @@
         save_gui_state(
             gui_state=self.gui_state,
             file_pathstring=get_gui_state_json_path()
-        )
-=======
-            self._start_recording_button.setText(MOCAP_RECORDING_BUTTON_TEXT)
-        self.style().polish(self)
->>>>>>> ac7f34bb
+        )