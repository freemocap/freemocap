--- conflicted
+++ resolved
@@ -70,21 +70,12 @@
 dependencies = [
     "skellycam",
     "skelly_viewer",
-<<<<<<< HEAD
     "skelly_synchronize",
-    'mediapipe; platform_system != "Darwin" or platform_machine != "arm64"',
-    'mediapipe-silicon; platform_system == "Darwin" and platform_machine == "arm64"',
-    "opencv-contrib-python==4.6.0.66",
-    "toml==0.10.2",
-    "aniposelib==0.4.3",
-    "libsass",
-=======
     "mediapipe==0.10.1",
     "opencv-contrib-python==4.6.0.66",
     "toml==0.10.2",
     "aniposelib==0.4.3",
     "libsass==0.21.0",
->>>>>>> 20b1c1e3
     "papermill==2.4.0",
     "ipykernel==6.23.1",
     "plotly==5.14.1",
