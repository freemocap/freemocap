name: Freemocap Tests

on:
  pull_request:
    branches: [ main, development ]
<<<<<<< HEAD
    paths: 
=======
    paths:
>>>>>>> d0a56eba
      - 'freemocap/**'

jobs:
  build:
    runs-on: ubuntu-latest
    steps:
      - uses: actions/checkout@v3
      - name: System Info
        run: |
          uname -a || true
          lsb_release -a || true
          gcc --version || true
          env
      - name: Set up Python 3.x
        uses: actions/setup-python@v4
        with:
          # Semantic version range syntax or exact version of a Python version
          python-version: '3.11'
          # Optional - x64 or x86 architecture, defaults to x64
          architecture: 'x64'
          cache: 'pip'
      - name: Install dependencies
        run: |
          python -m pip install --upgrade pip
          pip install -e .
      - name: Install libegl1
        run: |
          sudo apt-get update
          sudo apt-get install -y libegl1-mesa
<<<<<<< HEAD
      - name: Force reinstall pyqt6
        run: |
          pip install --upgrade --force-reinstall PyQt6
=======
>>>>>>> d0a56eba
      - name: Run Tests with Pytest
        run: |
          pip install pytest
          pytest freemocap/tests<|MERGE_RESOLUTION|>--- conflicted
+++ resolved
@@ -3,11 +3,7 @@
 on:
   pull_request:
     branches: [ main, development ]
-<<<<<<< HEAD
-    paths: 
-=======
     paths:
->>>>>>> d0a56eba
       - 'freemocap/**'
 
 jobs:
@@ -25,7 +21,7 @@
         uses: actions/setup-python@v4
         with:
           # Semantic version range syntax or exact version of a Python version
-          python-version: '3.11'
+          python-version: '3.9'
           # Optional - x64 or x86 architecture, defaults to x64
           architecture: 'x64'
           cache: 'pip'
@@ -37,12 +33,6 @@
         run: |
           sudo apt-get update
           sudo apt-get install -y libegl1-mesa
-<<<<<<< HEAD
-      - name: Force reinstall pyqt6
-        run: |
-          pip install --upgrade --force-reinstall PyQt6
-=======
->>>>>>> d0a56eba
       - name: Run Tests with Pytest
         run: |
           pip install pytest
