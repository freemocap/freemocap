--- conflicted
+++ resolved
@@ -502,10 +502,6 @@
         self._import_videos_window.folder_to_save_videos_to_selected.connect(self._handle_import_videos)
         text = self._import_videos_window.exec()
 
-<<<<<<< HEAD
-    @pyqtSlot(list, str, bool)
-    def _handle_import_videos(self, video_paths: List[str], folder_to_save_videos: str, synchronization_bool: bool):
-=======
     def download_sample_data(self):
         logger.info("Downloading sample data")
         self.download_sample_data_thread_worker = DownloadSampleDataThreadWorker(kill_thread_event=self._kill_thread_event, parent=self)
@@ -518,9 +514,8 @@
             recording_folder_path=self.download_sample_data_thread_worker.sample_data_path
         )
 
-    @pyqtSlot(list, str)
-    def _handle_import_videos(self, video_paths: List[str], folder_to_save_videos: str):
->>>>>>> c18ad867
+    @pyqtSlot(list, str, bool)
+    def _handle_import_videos(self, video_paths: List[str], folder_to_save_videos: str, synchronization_bool: bool):
 
         folder_to_save_videos = Path(folder_to_save_videos)
         folder_to_save_videos.mkdir(parents=True, exist_ok=True)
