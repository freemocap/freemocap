import logging
import multiprocessing
import shutil
from pathlib import Path
from typing import Callable, Union, List

from PyQt6.QtCore import Qt, pyqtSlot
from PyQt6.QtGui import QIcon
from PyQt6.QtWidgets import (
    QApplication,
    QDockWidget,
    QMainWindow,
    QFileDialog,
    QWidget, QHBoxLayout, )
from skelly_viewer import SkellyViewer
from skellycam import (
    SkellyCamParameterTreeWidget,
    SkellyCamWidget,
)
from tqdm import tqdm

from freemocap.data_layer.export_data.blender_stuff.export_to_blender import (
    export_to_blender,
)
from freemocap.data_layer.export_data.blender_stuff.get_best_guess_of_blender_path import get_best_guess_of_blender_path

from freemocap.data_layer.export_data.generate_jupyter_notebook.generate_jupyter_notebook import generate_jupyter_notebook
from freemocap.gui.qt.actions_and_menus.actions import Actions
from freemocap.gui.qt.actions_and_menus.menu_bar import MenuBar
from freemocap.gui.qt.style_sheet.css_file_watcher import CSSFileWatcher
from freemocap.gui.qt.style_sheet.scss_file_watcher import SCSSFileWatcher
from freemocap.gui.qt.style_sheet.set_css_style_sheet import apply_css_style_sheet
from freemocap.gui.qt.utilities.copy_timestamps_folder import copy_directory_if_contains_timestamps
from freemocap.gui.qt.utilities.get_qt_app import get_qt_app
from freemocap.gui.qt.utilities.update_most_recent_recording_toml import (
    update_most_recent_recording_toml,
)
from freemocap.gui.qt.widgets.active_recording_widget import ActiveRecordingInfoWidget
from freemocap.gui.qt.widgets.camera_controller_group_box import CameraControllerGroupBox
from freemocap.gui.qt.widgets.central_tab_widget import CentralTabWidget
from freemocap.gui.qt.widgets.control_panel.control_panel_dock_widget import (
    ControlPanelWidget,
)
from freemocap.gui.qt.widgets.control_panel.process_mocap_data_panel.process_motion_capture_data_panel import (
    ProcessMotionCaptureDataPanel,
)
from freemocap.gui.qt.widgets.control_panel.visualization_control_panel import VisualizationControlPanel
from freemocap.gui.qt.widgets.directory_view_widget import DirectoryViewWidget
from freemocap.gui.qt.widgets.home_widget import (
    HomeWidget,
)
from freemocap.gui.qt.widgets.import_videos_window import ImportVideosWizard
from freemocap.gui.qt.widgets.log_view_widget import LogViewWidget
from freemocap.data_layer.recording_models.post_processing_parameter_models import (
    PostProcessingParameterModel,
)
from freemocap.data_layer.recording_models.recording_info_model import (
    RecordingInfoModel,
)
# reboot GUI method based on this - https://stackoverflow.com/a/56563926/14662833
from freemocap.system.open_file import open_file
from freemocap.system.paths_and_filenames.file_and_folder_names import (
    PATH_TO_FREEMOCAP_LOGO_SVG,
)
from freemocap.system.paths_and_filenames.path_getters import get_recording_session_folder_path, \
    get_css_stylesheet_path, get_scss_stylesheet_path, get_most_recent_recording_path, get_blender_file_path, \
    get_freemocap_data_folder_path
from freemocap.system.user_data.pipedream_pings import PipedreamPings
from freemocap.utilities.remove_empty_directories import remove_empty_directories

EXIT_CODE_REBOOT = -123456789

logger = logging.getLogger(__name__)


class MainWindow(QMainWindow):
    def __init__(
            self,
            freemocap_data_folder_path: Union[str, Path],
            pipedream_pings: PipedreamPings,
            parent=None,
    ):

        super().__init__(parent=parent)
        self._log_view_widget = LogViewWidget(parent=self) #start this first so it will grab the setup logs
        logger.info("Initializing FreeMoCap MainWindow")

        self._size_main_window()

        self.setWindowIcon(QIcon(PATH_TO_FREEMOCAP_LOGO_SVG))
        self.setWindowTitle(f"freemocap \U0001F480 \U00002728")

        dummy_widget = QWidget()
        self._layout = QHBoxLayout()
        dummy_widget.setLayout(self._layout)
        self.setCentralWidget(dummy_widget)

        self._css_file_watcher = self._set_up_stylesheet()

        self._freemocap_data_folder_path = freemocap_data_folder_path
        self._pipedream_pings = pipedream_pings

        self._kill_thread_event = multiprocessing.Event()

        self._active_recording_info_widget = ActiveRecordingInfoWidget(parent=self)
        self._active_recording_info_widget.new_active_recording_selected_signal.connect(
            self._handle_new_active_recording_selected
        )
        self._directory_view_widget = self._create_directory_view_widget()
        self._directory_view_widget.expand_directory_to_path(get_recording_session_folder_path())
        self._directory_view_widget.new_active_recording_selected_signal.connect(
            self._active_recording_info_widget.set_active_recording
        )

        self._actions = Actions(freemocap_main_window=self)

        self._menu_bar = MenuBar(actions=self._actions, parent=self)
        self.setMenuBar(self._menu_bar)

        self.statusBar().showMessage(
            "Watch the terminal output for status updates, we're working on integrating better status updates into the GUI")

        self._central_tab_widget = self._create_central_tab_widget()
        self.setCentralWidget(self._central_tab_widget)

        self._tools_dock_widget = self._create_tools_dock_widget()
        self.addDockWidget(Qt.DockWidgetArea.RightDockWidgetArea, self._tools_dock_widget)
        # self._tools_dock_tab_widget = QTabWidget(self)

        self._log_view_widget = LogViewWidget(parent=self)
        log_view_dock_widget = QDockWidget("Log View", self)
        self.addDockWidget(Qt.DockWidgetArea.BottomDockWidgetArea, log_view_dock_widget)
        log_view_dock_widget.setWidget(self._log_view_widget)
        log_view_dock_widget.setFeatures(
            QDockWidget.DockWidgetFeature.DockWidgetMovable | QDockWidget.DockWidgetFeature.DockWidgetFloatable
        )

        self._control_panel_widget = self._create_control_panel_widget(log_update=self._log_view_widget.add_log)
        self._tools_dock_widget.setWidget(self._control_panel_widget)
        # self._tools_dock_tab_widget.addTab(self._control_panel_widget, f"Control Panel")
        #
        # self._tools_dock_tab_widget.addTab(self._directory_view_widget, f"Directory View")
        # self._tools_dock_tab_widget.addTab(
        #     self._active_recording_info_widget, f"Active Recording Info"
        # )

        # self.addDockWidget(Qt.DockWidgetArea.LeftDockWidgetArea, self._directory_view_dock_widget)

        # self._jupyter_console_widget = JupyterConsoleWidget(parent=self)
        # jupyter_console_dock_widget = QDockWidget("Jupyter IPython Console", self)
        # self.addDockWidget(
        #     Qt.DockWidgetArea.BottomDockWidgetArea, jupyter_console_dock_widget
        # )
        # jupyter_console_dock_widget.setWidget(self._jupyter_console_widget)

<<<<<<< HEAD
=======

        log_view_dock_widget = QDockWidget("Log View", self)
        self.addDockWidget(Qt.DockWidgetArea.BottomDockWidgetArea, log_view_dock_widget)
        log_view_dock_widget.setWidget(self._log_view_widget)
        log_view_dock_widget.setFeatures(
            QDockWidget.DockWidgetFeature.DockWidgetMovable | QDockWidget.DockWidgetFeature.DockWidgetFloatable
        )
        logger.info("Finished initializing FreeMoCap MainWindow")

    def _size_main_window(self, width_fraction:float=0.8, height_fraction:float=0.8):
        # Get screen size
        screen = QApplication.primaryScreen().availableGeometry()
        # Calculate width and height as a fraction of the screen size

        width = screen.width() * width_fraction
        height = screen.height() * height_fraction
        # Position the window in the center of the screen
        left = (screen.width() - width) / 2
        top = (screen.height() - height) / 2
        self.setGeometry(int(left), int(top), int(width), int(height))

>>>>>>> 066c37a7
    def _create_tools_dock_widget(self):
        tools_dock_widget = QDockWidget("Control Panel", self)
        tools_dock_widget.setAllowedAreas(Qt.DockWidgetArea.LeftDockWidgetArea | Qt.DockWidgetArea.RightDockWidgetArea)
        tools_dock_widget.setFeatures(
            QDockWidget.DockWidgetFeature.DockWidgetMovable | QDockWidget.DockWidgetFeature.DockWidgetFloatable
        )
        return tools_dock_widget

    def _handle_videos_saved_to_this_folder_signal(self, folder_path: str):
        logger.info(f"Videos saved to this folder signal received: {folder_path}")

        self._active_recording_info_widget.set_active_recording(recording_folder_path=folder_path)

        if (
                self._controller_group_box.auto_process_videos_checked
                and self._controller_group_box.mocap_videos_radio_button_checked
        ):
            logger.info("'Auto process videos' checkbox is checked - triggering 'Process Motion Capture Data' button")
            self._process_motion_capture_data_panel.process_motion_capture_data_button.click()
        elif self._controller_group_box.calibration_videos_radio_button_checked:
            logger.info("Processing calibration videos")
            self._process_motion_capture_data_panel.calibrate_from_active_recording(
                charuco_square_size_mm=float(self._controller_group_box.charuco_square_size)
            )

    def _handle_processing_finished_signal(self):
        logger.info("Processing finished")
        if self._controller_group_box.auto_open_in_blender_checked and not self._kill_thread_event.is_set():
            logger.info("'Auto process videos' checkbox is checked - triggering 'Create Blender Scene'")
            self._export_active_recording_to_blender()
        if self._controller_group_box.generate_jupyter_notebook_checked and not self._kill_thread_event.is_set():
            self._generate_jupyter_notebook()



    def handle_start_new_session_action(self):
        # self._central_tab_widget.set_welcome_tab_enabled(True)
        self._central_tab_widget.set_camera_view_tab_enabled(True)
        self._central_tab_widget.setCurrentIndex(1)
        self._controller_group_box.show()
        self._skellycam_widget.detect_available_cameras()

    def update(self):
        super().update()

        try:
            if not self._skellycam_widget.is_recording:
                self._controller_group_box.update_recording_name_string()
        except Exception as e:
            logger.exception(e)

    def _set_up_stylesheet(self):
        apply_css_style_sheet(self, get_css_stylesheet_path())
        scss_file_watcher = SCSSFileWatcher(path_to_scss_file=get_scss_stylesheet_path(), path_to_css_file=get_css_stylesheet_path(), parent=self)
        css_file_watcher = CSSFileWatcher(path_to_css_file=get_css_stylesheet_path(), parent=self)
        return css_file_watcher

    def _create_new_synchronized_videos_folder(self) -> str:
        new_recording_folder_path = self._controller_group_box.get_new_recording_path()
        logger.info(f"Creating new recording folder at: {new_recording_folder_path}")
        self._active_recording_info_widget.set_active_recording(recording_folder_path=new_recording_folder_path)
        return self._active_recording_info_widget.active_recording_info.synchronized_videos_folder_path

    def _create_central_tab_widget(self):

        self._home_widget = HomeWidget(actions=self._actions, parent=self)

        self._skellycam_widget = SkellyCamWidget(
            self._create_new_synchronized_videos_folder,
            parent=self,
        )
        self._skellycam_widget.videos_saved_to_this_folder_signal.connect(
            self._handle_videos_saved_to_this_folder_signal
        )

        self._controller_group_box = CameraControllerGroupBox(
            skellycam_widget=self._skellycam_widget,
        )

        self._skelly_viewer_widget = SkellyViewer()

        center_tab_widget = CentralTabWidget(
            parent=self,
            skelly_cam_widget=self._skellycam_widget,
            camera_controller_widget=self._controller_group_box,
            welcome_to_freemocap_widget=self._home_widget,
            skelly_viewer_widget=self._skelly_viewer_widget,
            directory_view_widget=self._directory_view_widget,
            active_recording_info_widget=self._active_recording_info_widget
        )

        center_tab_widget.set_welcome_tab_enabled(True)
        center_tab_widget.set_camera_view_tab_enabled(True)
        center_tab_widget.set_visualize_data_tab_enabled(True)

        return center_tab_widget

    def _create_directory_view_widget(self):
        return DirectoryViewWidget(
            top_level_folder_path=self._freemocap_data_folder_path,
            get_active_recording_info_callable=self._active_recording_info_widget.get_active_recording_info,
        )

    # def _create_tool_bar(self):
    #     self._calibration_control_panel = CalibrationControlPanel(
    #         get_active_recording_info_callable=self._active_recording_info_widget.get_active_recording_info,
    #     )
    #     self._process_motion_capture_data_panel = ProcessMotionCaptureDataPanel(
    #         recording_processing_parameters=RecordingProcessingParameterModel(),
    #         get_active_recording_info=self._active_recording_info_widget.get_active_recording_info,
    #     )
    #     self._process_motion_capture_data_panel.processing_finished_signal.connect(
    #         self._handle_processing_finished_signal
    #     )
    #     return ToolBar(calibration_control_panel=self._calibration_control_panel,
    #                    process_motion_capture_data_panel=self._process_motion_capture_data_panel,
    #                    visualize_data_widget=self._create_visualization_control_panel(),
    #                    directory_view_widget=self._create_directory_view_widget(),
    #                    parent=self)

    def _create_control_panel_widget(self, log_update: Callable):
        self._camera_configuration_parameter_tree_widget = SkellyCamParameterTreeWidget(self._skellycam_widget)

        # self._calibration_control_panel = CalibrationControlPanel(
        #     get_active_recording_info_callable=self._active_recording_info_widget.get_active_recording_info,
        # )

        self._process_motion_capture_data_panel = ProcessMotionCaptureDataPanel(
            recording_processing_parameters=PostProcessingParameterModel(),
            get_active_recording_info=self._active_recording_info_widget.get_active_recording_info,
            kill_thread_event=self._kill_thread_event,
            log_update=log_update
        )
        self._process_motion_capture_data_panel.processing_finished_signal.connect(
            self._handle_processing_finished_signal
        )

        self._visualization_control_panel = VisualizationControlPanel(parent=self,
                                                                      blender_executable_path=get_best_guess_of_blender_path())
        self._visualization_control_panel.export_to_blender_button.clicked.connect(
            self._export_active_recording_to_blender
        )

        self._visualization_control_panel.generate_jupyter_notebook_button.clicked.connect(
            self._generate_jupyter_notebook
        )


        return ControlPanelWidget(
            camera_configuration_parameter_tree_widget=self._camera_configuration_parameter_tree_widget,
            # calibration_control_panel=self._calibration_control_panel,
            process_motion_capture_data_panel=self._process_motion_capture_data_panel,
            visualize_data_widget=self._visualization_control_panel,
            parent=self,
        )

    def _export_active_recording_to_blender(self):
        logger.info("Exporting active recording to Blender...")
        recording_path = self._active_recording_info_widget.get_active_recording_info(return_path=True)

        if self._visualization_control_panel.blender_executable_path is None:
            logger.error("Blender executable path is None!")
            return

        self._visualization_control_panel.get_user_selected_method_string()
        export_to_blender(
            recording_folder_path=recording_path,
            blender_file_path=get_blender_file_path(recording_path),
            blender_exe_path=self._visualization_control_panel.blender_executable_path,
            method=self._visualization_control_panel.get_user_selected_method_string(),
        )

        if (
                self._controller_group_box.auto_open_in_blender_checked
                # or self._visualization_control_panel.open_in_blender_automatically_box_is_checked
        ):
            if Path(self._active_recording_info_widget.active_recording_info.blender_file_path).exists():
                open_file(self._active_recording_info_widget.active_recording_info.blender_file_path)
            else:
                logger.error("Blender file does not exist! Did something go wrong in the `export_to_blender` call above?")

    def _generate_jupyter_notebook(self):
        logger.info("Exporting active recording to a Jupyter notebook...")
        recording_path = self._active_recording_info_widget.get_active_recording_info(return_path=True)
        generate_jupyter_notebook(
            path_to_recording=recording_path
        )

    def _handle_new_active_recording_selected(self, recording_info_model: RecordingInfoModel):
        logger.info(f"New active recording selected: {recording_info_model.path}")

        # self._calibration_control_panel.update_calibrate_from_active_recording_button_text()
        self._pipedream_pings.update_pings_dict(key=recording_info_model.name,
                                                value=self._active_recording_info_widget.active_recording_info.status_check)

        path = Path(recording_info_model.path)
        path.mkdir(parents=True, exist_ok=True)

        if str(path.parent) != get_recording_session_folder_path():
            self._directory_view_widget.set_folder_as_root(path.parent)
        else:
            self._directory_view_widget.set_folder_as_root(path)

        if Path(recording_info_model.synchronized_videos_folder_path).exists():
            self._directory_view_widget.expand_directory_to_path(recording_info_model.synchronized_videos_folder_path)
        else:
            self._directory_view_widget.expand_directory_to_path(recording_info_model.path)

        self._active_recording_info_widget.update_parameter_tree()
        # self._recording_name_label.setText(f"Recording Name: {recording_info_model.name}")
        self._update_skelly_viewer_widget()
        self._directory_view_widget.handle_new_active_recording_selected()

        try:
            self._process_motion_capture_data_panel.update_calibration_path()
        except Exception as e:
            logger.error(e)



        update_most_recent_recording_toml(recording_info_model=recording_info_model)

    def _update_skelly_viewer_widget(self):
        active_recording_info = self._active_recording_info_widget.active_recording_info


        if active_recording_info.data3d_status_check:
            self._skelly_viewer_widget.load_skeleton_data(
                mediapipe_skeleton_npy_path=active_recording_info.mediapipe_3d_data_npy_file_path
            )


        if active_recording_info.data2d_status_check:
            self._skelly_viewer_widget.generate_video_display(
                video_folder_path=active_recording_info.annotated_videos_folder_path
            )


        elif active_recording_info.synchronized_videos_status_check:
            self._skelly_viewer_widget.generate_video_display(
                video_folder_path=active_recording_info.synchronized_videos_folder_path
            )




    def kill_running_threads_and_processes(self):
        logger.info("Killing running threads and processes... ")
        try:
            self._skellycam_widget.close()
        except Exception as e:
            logger.error(f"Error killing running threads and processes: {e}")

        self._kill_thread_event.set()

    def handle_load_most_recent_recording(self):
        logger.info("`Load Most Recent Recording` QAction triggered")
        most_recent_recording_path = get_most_recent_recording_path()

        if most_recent_recording_path is None:
            logger.error(f"`get_most_recent_recording_path()` return `None`!")
            return

        self._active_recording_info_widget.set_active_recording(recording_folder_path=get_most_recent_recording_path())
        self._central_tab_widget.setCurrentIndex(2)
        self._control_panel_widget.tab_widget.setCurrentWidget(self._process_motion_capture_data_panel)

    def open_load_existing_recording_dialog(self):
        # from this tutorial - https://www.youtube.com/watch?v=gg5TepTc2Jg&t=649s
        logger.info("Opening `Load Existing Recording` dialog... ")
        user_selected_directory = QFileDialog.getExistingDirectory(
            self,
            "Select a recording folder",
            str(get_recording_session_folder_path()),
        )
        if len(user_selected_directory) == 0:
            logger.info("User cancelled `Load Existing Recording` dialog")
            return

        logger.info(f"User selected recording path:{user_selected_directory}")

        self._active_recording_info_widget.set_active_recording(recording_folder_path=user_selected_directory)
        self._central_tab_widget.setCurrentIndex(2)

    def open_import_videos_dialog(self):
        # from this tutorial - https://www.youtube.com/watch?v=gg5TepTc2Jg&t=649s
        logger.info("Opening `Import Videos` dialog... ")

        import_videos_path = QFileDialog.getExistingDirectory(
            self,
            "Select a folder containing synchronized videos (each video must have *exactly* the same number of frames)",
            str(Path.home()),
        )

        if len(import_videos_path) == 0:
            logger.info("User cancelled `Import Videos` dialog")
            return

        self._import_videos_window = ImportVideosWizard(parent=self,
                                                        import_videos_path=import_videos_path,
                                                        )
        self._import_videos_window.folder_to_save_videos_to_selected.connect(self._handle_import_videos)
        text = self._import_videos_window.exec()


    @pyqtSlot(list, str)
    def _handle_import_videos(self, video_paths: List[str], folder_to_save_videos: str):

        folder_to_save_videos = Path(folder_to_save_videos)
        folder_to_save_videos.mkdir(parents=True, exist_ok=True)

        if len(video_paths) == 0:
            logger.error("No videos to import!")
            return

        for video_path in tqdm(video_paths,
                               desc="Importing videos...",
                               colour=[255, 128, 0],
                               unit="video",
                               unit_scale=True,
                               leave=False
                               ):

            if not Path(video_path).exists():
                logger.error(f"{video_path} does not exist!")
                return

            destination_path = folder_to_save_videos / Path(video_path).name
            logger.info(f"Copying video from {video_path} to {destination_path}")

            shutil.copy(video_path, destination_path)

        timestamps_copied = copy_directory_if_contains_timestamps(source_dir=Path(video_paths[0]).parent,
                                                                    destination_dir=folder_to_save_videos)

        if timestamps_copied:
            logger.info(f"Copied timestamps from {Path(video_paths[0]).parent} to {folder_to_save_videos}")
        else:
            logger.info(f"No timestamps found in {Path(video_paths[0]).parent}")


        self._active_recording_info_widget.set_active_recording(
            recording_folder_path=Path(folder_to_save_videos).parent)
    def reboot_gui(self):
        logger.info("Rebooting GUI... ")
        get_qt_app().exit(EXIT_CODE_REBOOT)

    def closeEvent(self, a0) -> None:
        logger.info("Main window `closeEvent` detected")

        if self._home_widget.consent_to_send_usage_information:
            self._pipedream_pings.update_pings_dict(key="gui_closed", value=True)
            self._pipedream_pings.update_pings_dict(key="active recording status on close",
                                                    value=self._active_recording_info_widget.active_recording_info.status_check)
            self._pipedream_pings.send_pipedream_ping()

        try:
            remove_empty_directories(get_recording_session_folder_path())
        except Exception as e:
            logger.error(f"Error while removing empty directories: {e}")

        try:
            self._skellycam_widget.close()
        except Exception as e:
            logger.error(f"Error while closing the viewer widget: {e}")
        super().closeEvent(a0)

        for process in multiprocessing.active_children():
            logger.info(f"Terminating process: {process}")
            process.terminate()


if __name__ == "__main__":
    import sys


    app = QApplication(sys.argv)
    main_window = MainWindow(pipedream_pings=PipedreamPings(),
                             freemocap_data_folder_path=get_freemocap_data_folder_path(),
                             )
    main_window.show()
    app.exec()

    sys.exit()<|MERGE_RESOLUTION|>--- conflicted
+++ resolved
@@ -2,7 +2,7 @@
 import multiprocessing
 import shutil
 from pathlib import Path
-from typing import Callable, Union, List
+from typing import Union, List, Callable
 
 from PyQt6.QtCore import Qt, pyqtSlot
 from PyQt6.QtGui import QIcon
@@ -15,22 +15,18 @@
 from skelly_viewer import SkellyViewer
 from skellycam import (
     SkellyCamParameterTreeWidget,
-    SkellyCamWidget,
+    SkellyCamWidget, SkellyCamControllerWidget,
 )
 from tqdm import tqdm
 
-from freemocap.data_layer.export_data.blender_stuff.export_to_blender import (
-    export_to_blender,
-)
-from freemocap.data_layer.export_data.blender_stuff.get_best_guess_of_blender_path import get_best_guess_of_blender_path
-
-from freemocap.data_layer.export_data.generate_jupyter_notebook.generate_jupyter_notebook import generate_jupyter_notebook
+from freemocap.export_data.blender_stuff.export_to_blender import export_to_blender
+from freemocap.export_data.blender_stuff.get_best_guess_of_blender_path import get_best_guess_of_blender_path
+from freemocap.export_data.generate_jupyter_notebook.generate_jupyter_notebook import generate_jupyter_notebook
 from freemocap.gui.qt.actions_and_menus.actions import Actions
 from freemocap.gui.qt.actions_and_menus.menu_bar import MenuBar
 from freemocap.gui.qt.style_sheet.css_file_watcher import CSSFileWatcher
 from freemocap.gui.qt.style_sheet.scss_file_watcher import SCSSFileWatcher
 from freemocap.gui.qt.style_sheet.set_css_style_sheet import apply_css_style_sheet
-from freemocap.gui.qt.utilities.copy_timestamps_folder import copy_directory_if_contains_timestamps
 from freemocap.gui.qt.utilities.get_qt_app import get_qt_app
 from freemocap.gui.qt.utilities.update_most_recent_recording_toml import (
     update_most_recent_recording_toml,
@@ -51,29 +47,26 @@
 )
 from freemocap.gui.qt.widgets.import_videos_window import ImportVideosWizard
 from freemocap.gui.qt.widgets.log_view_widget import LogViewWidget
-from freemocap.data_layer.recording_models.post_processing_parameter_models import (
-    PostProcessingParameterModel,
-)
-from freemocap.data_layer.recording_models.recording_info_model import (
-    RecordingInfoModel,
-)
+from freemocap.parameter_info_models.recording_info_model import RecordingInfoModel
+
 # reboot GUI method based on this - https://stackoverflow.com/a/56563926/14662833
 from freemocap.system.open_file import open_file
-from freemocap.system.paths_and_filenames.file_and_folder_names import (
+from freemocap.system.paths_and_files_names import (
+    get_scss_stylesheet_path,
+    get_css_stylesheet_path,
+    get_most_recent_recording_path,
     PATH_TO_FREEMOCAP_LOGO_SVG,
+    get_blender_file_path,
+    get_recording_session_folder_path,
 )
-from freemocap.system.paths_and_filenames.path_getters import get_recording_session_folder_path, \
-    get_css_stylesheet_path, get_scss_stylesheet_path, get_most_recent_recording_path, get_blender_file_path, \
-    get_freemocap_data_folder_path
 from freemocap.system.user_data.pipedream_pings import PipedreamPings
-from freemocap.utilities.remove_empty_directories import remove_empty_directories
 
 EXIT_CODE_REBOOT = -123456789
 
 logger = logging.getLogger(__name__)
 
 
-class MainWindow(QMainWindow):
+class FreemocapMainWindow(QMainWindow):
     def __init__(
             self,
             freemocap_data_folder_path: Union[str, Path],
@@ -81,12 +74,10 @@
             parent=None,
     ):
 
+        logger.info("Initializing QtGUIMainWindow")
         super().__init__(parent=parent)
-        self._log_view_widget = LogViewWidget(parent=self) #start this first so it will grab the setup logs
-        logger.info("Initializing FreeMoCap MainWindow")
-
-        self._size_main_window()
-
+
+        self.setGeometry(100, 100, 1280, 720)
         self.setWindowIcon(QIcon(PATH_TO_FREEMOCAP_LOGO_SVG))
         self.setWindowTitle(f"freemocap \U0001F480 \U00002728")
 
@@ -127,15 +118,7 @@
         self.addDockWidget(Qt.DockWidgetArea.RightDockWidgetArea, self._tools_dock_widget)
         # self._tools_dock_tab_widget = QTabWidget(self)
 
-        self._log_view_widget = LogViewWidget(parent=self)
-        log_view_dock_widget = QDockWidget("Log View", self)
-        self.addDockWidget(Qt.DockWidgetArea.BottomDockWidgetArea, log_view_dock_widget)
-        log_view_dock_widget.setWidget(self._log_view_widget)
-        log_view_dock_widget.setFeatures(
-            QDockWidget.DockWidgetFeature.DockWidgetMovable | QDockWidget.DockWidgetFeature.DockWidgetFloatable
-        )
-
-        self._control_panel_widget = self._create_control_panel_widget(log_update=self._log_view_widget.add_log)
+        self._control_panel_widget = self._create_control_panel_widget()
         self._tools_dock_widget.setWidget(self._control_panel_widget)
         # self._tools_dock_tab_widget.addTab(self._control_panel_widget, f"Control Panel")
         #
@@ -153,30 +136,14 @@
         # )
         # jupyter_console_dock_widget.setWidget(self._jupyter_console_widget)
 
-<<<<<<< HEAD
-=======
-
+        self._log_view_widget = LogViewWidget(parent=self)
         log_view_dock_widget = QDockWidget("Log View", self)
         self.addDockWidget(Qt.DockWidgetArea.BottomDockWidgetArea, log_view_dock_widget)
         log_view_dock_widget.setWidget(self._log_view_widget)
         log_view_dock_widget.setFeatures(
             QDockWidget.DockWidgetFeature.DockWidgetMovable | QDockWidget.DockWidgetFeature.DockWidgetFloatable
         )
-        logger.info("Finished initializing FreeMoCap MainWindow")
-
-    def _size_main_window(self, width_fraction:float=0.8, height_fraction:float=0.8):
-        # Get screen size
-        screen = QApplication.primaryScreen().availableGeometry()
-        # Calculate width and height as a fraction of the screen size
-
-        width = screen.width() * width_fraction
-        height = screen.height() * height_fraction
-        # Position the window in the center of the screen
-        left = (screen.width() - width) / 2
-        top = (screen.height() - height) / 2
-        self.setGeometry(int(left), int(top), int(width), int(height))
-
->>>>>>> 066c37a7
+
     def _create_tools_dock_widget(self):
         tools_dock_widget = QDockWidget("Control Panel", self)
         tools_dock_widget.setAllowedAreas(Qt.DockWidgetArea.LeftDockWidgetArea | Qt.DockWidgetArea.RightDockWidgetArea)
@@ -308,7 +275,6 @@
             recording_processing_parameters=PostProcessingParameterModel(),
             get_active_recording_info=self._active_recording_info_widget.get_active_recording_info,
             kill_thread_event=self._kill_thread_event,
-            log_update=log_update
         )
         self._process_motion_capture_data_panel.processing_finished_signal.connect(
             self._handle_processing_finished_signal
@@ -361,6 +327,7 @@
     def _generate_jupyter_notebook(self):
         logger.info("Exporting active recording to a Jupyter notebook...")
         recording_path = self._active_recording_info_widget.get_active_recording_info(return_path=True)
+        # TODO: Need to include jupyter notebook in recording files that we keep track of (2023-05-15)
         generate_jupyter_notebook(
             path_to_recording=recording_path
         )
@@ -421,7 +388,9 @@
             )
 
 
-
+    def reboot_gui(self):
+        logger.info("Rebooting GUI... ")
+        get_qt_app().exit(EXIT_CODE_REBOOT)
 
     def kill_running_threads_and_processes(self):
         logger.info("Killing running threads and processes... ")
@@ -509,20 +478,8 @@
 
             shutil.copy(video_path, destination_path)
 
-        timestamps_copied = copy_directory_if_contains_timestamps(source_dir=Path(video_paths[0]).parent,
-                                                                    destination_dir=folder_to_save_videos)
-
-        if timestamps_copied:
-            logger.info(f"Copied timestamps from {Path(video_paths[0]).parent} to {folder_to_save_videos}")
-        else:
-            logger.info(f"No timestamps found in {Path(video_paths[0]).parent}")
-
-
         self._active_recording_info_widget.set_active_recording(
             recording_folder_path=Path(folder_to_save_videos).parent)
-    def reboot_gui(self):
-        logger.info("Rebooting GUI... ")
-        get_qt_app().exit(EXIT_CODE_REBOOT)
 
     def closeEvent(self, a0) -> None:
         logger.info("Main window `closeEvent` detected")
@@ -544,20 +501,33 @@
             logger.error(f"Error while closing the viewer widget: {e}")
         super().closeEvent(a0)
 
-        for process in multiprocessing.active_children():
-            logger.info(f"Terminating process: {process}")
-            process.terminate()
+
+def remove_empty_directories(root_dir: Union[str, Path]):
+    """
+    Recursively remove empty directories from the root directory
+    :param root_dir: The root directory to start removing empty directories from
+    """
+    # logger.debug(f"Searching for empty directories in: {root_dir}")
+    for path in Path(root_dir).rglob("*"):
+        if path.is_dir() and not any(path.iterdir()):
+            logger.info(f"Removing empty directory: {path}")
+            path.rmdir()
+        elif path.is_dir() and any(path.iterdir()):
+            remove_empty_directories(path)
+        else:
+            continue
 
 
 if __name__ == "__main__":
     import sys
 
+    from PyQt6.QtWidgets import QApplication
 
     app = QApplication(sys.argv)
-    main_window = MainWindow(pipedream_pings=PipedreamPings(),
-                             freemocap_data_folder_path=get_freemocap_data_folder_path(),
-                             )
+    main_window = FreemocapMainWindow(pipedream_pings=PipedreamPings())
     main_window.show()
     app.exec()
-
+    for process in multiprocessing.active_children():
+        logger.info(f"Terminating process: {process}")
+        process.terminate()
     sys.exit()