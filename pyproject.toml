--- conflicted
+++ resolved
@@ -79,13 +79,8 @@
     "libsass==0.21.0",
     "ipykernel==6.23.1",
     "plotly==5.14.1",
-<<<<<<< HEAD
     "pydantic==2.*",
-    "PySide6==6.6.*",
-=======
-    "pydantic==1.*",
     "PySide6>=6.6, <6.8",
->>>>>>> eb665aed
     "packaging===23.2",
 ]
 
