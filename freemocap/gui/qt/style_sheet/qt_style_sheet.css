--- conflicted
+++ resolved
@@ -58,15 +58,12 @@
 QTabBar::tab:selected {
     background: #235957;
     color: white;
-<<<<<<< HEAD
     border-color: seashell;
-=======
 }
 
-QDockWidget:disabled {
-    background-color: #2b9692;
-    color: #1ec2c2;
->>>>>>> 0c98a243
+QTabBar::tab:selected {
+    background: #235957;
+    color: white;
 }
 
 QDockWidget:disabled {
