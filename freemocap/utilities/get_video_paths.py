from pathlib import Path
from typing import Union, List
import re

from pathlib import Path
from typing import Union, List


def get_video_paths(path_to_video_folder: Union[str, Path]) -> List[Path]:
    """Search the folder for 'mp4' files (case insensitive) and return them as a list"""

    list_of_video_paths = list(Path(path_to_video_folder).glob("*.mp4")) + list(
        Path(path_to_video_folder).glob("*.MP4")
    )
    unique_list_of_video_paths = get_unique_list(list_of_video_paths)
<<<<<<< HEAD
    return sorted(unique_list_of_video_paths, key=lambda p: str(p).lower())
=======
    
    return sorted(unique_list_of_video_paths, key=lambda p: str(p).lower())

>>>>>>> b470fdcf


def get_unique_list(list: list) -> list:
    """Return a list of the unique elements from input list"""
    unique_list = []
    [unique_list.append(element) for element in list if element not in unique_list]

    return unique_list


# def numeric_sort_key(path: Path):
#     """Extracts numbers from filename for natural sorting"""
#     numbers = re.findall(r'\d+', path.name)
#     return [int(num) for num in numbers] if numbers else [float('inf')]<|MERGE_RESOLUTION|>--- conflicted
+++ resolved
@@ -13,13 +13,8 @@
         Path(path_to_video_folder).glob("*.MP4")
     )
     unique_list_of_video_paths = get_unique_list(list_of_video_paths)
-<<<<<<< HEAD
-    return sorted(unique_list_of_video_paths, key=lambda p: str(p).lower())
-=======
-    
     return sorted(unique_list_of_video_paths, key=lambda p: str(p).lower())
 
->>>>>>> b470fdcf
 
 
 def get_unique_list(list: list) -> list:
