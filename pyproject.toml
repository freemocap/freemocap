--- conflicted
+++ resolved
@@ -80,15 +80,9 @@
     "ipykernel==6.23.1",
     "plotly==5.14.1",
     "pydantic==1.*",
-<<<<<<< HEAD
-    "pyqt6==6.6.*",
-    "packaging",
-    "ajc27_freemocap_blender_addon",
     "skelly_tracker @ git+https://github.com/freemocap/skellytracker.git"
-=======
     "PySide6==6.6.*",
     "packaging===23.2",
->>>>>>> d0a56eba
 ]
 
 requires-python = ">=3.9,<3.12"
