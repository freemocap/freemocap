--- conflicted
+++ resolved
@@ -58,10 +58,7 @@
 def triangulate_3d_data(
     anipose_calibration_object,
     mediapipe_2d_data: np.ndarray,
-<<<<<<< HEAD
-=======
     output_data_folder_path: Union[str, Path],
->>>>>>> 9c7fd40e
     use_triangulate_ransac: bool = False,
     kill_event: multiprocessing.Event = None,
 ):
@@ -74,11 +71,7 @@
         logger.error(
             f"This is supposed to be 2D data but, number_of_spatial_dimensions: {number_of_spatial_dimensions}"
         )
-<<<<<<< HEAD
-        raise Exception
-=======
         raise ValueError
->>>>>>> 9c7fd40e
 
     # reshape data to collapse across 'frames' so it becomes [number_of_cameras,
     # number_of_2d_points(numFrames*numPoints), XY]
