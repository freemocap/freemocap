
from freemocap.fmc_startup import startup, startupGUI
from freemocap.webcam import camera_settings, timesync

from pathlib import Path
import os
import subprocess

from aniposelib.boards import CharucoBoard

import numpy as np

from ruamel.yaml import YAML

#Rich stuff
from rich import print
from rich.console import Console
console = Console()
from rich.markdown import Markdown
from rich.traceback import install
install(show_locals=True)
from rich import inspect


from freemocap import (
    recordingconfig,
    runcams,
    calibrate,
    fmc_mediapipe,
    fmc_openpose,
    fmc_deeplabcut,
    reconstruct3D,
    play_skeleton_animation,
    session,
)




def RunMe(sessionID=None,
        stage=1,
        useOpenPose=False, 
        runOpenPose = True, 
        useMediaPipe=True,
        runMediaPipe=True,
        useDLC=False,
        dlcConfigPath=None,
        debug=False,
        setDataPath = False,
        userDataPath = None,
        recordVid = True,
        reconstructionConfidenceThreshold = .7,
        charucoSquareSize = 36,#mm - ~the size of the squares when printed on 8.5x11" paper based on parameters in ReadMe.md
        calVideoFrameLength = -1,
        startFrame = 0,
        useBlender = False,
        resetBlenderExe = False
        ):
    """ 
    Starts the freemocap pipeline based on either user-input values, or default values. Creates a new session class instance (called sesh)
    based on the specified inputs. Checks for previous user preferences and choices if they exist, or will prompt the user for new choices
    if they don't. Runs the initialization for the system and runs each stage of the pipeline.
    """ 
    
    welcome_md = Markdown("""# Welcome to FreeMoCap ✨💀✨ """)
    console.print(welcome_md)
    
    sesh = session.Session()

    sesh.sessionID = sessionID
    sesh.useOpenPose= useOpenPose
    sesh.useMediaPipe = useMediaPipe
    sesh.useDLC= useDLC
    sesh.debug = debug
    sesh.setDataPath = setDataPath
    sesh.userDataPath = userDataPath
    sesh.dataFolderName = recordingconfig.dataFolder
    sesh.startFrame = startFrame

    # %% Startup 
    startup.get_user_preferences(sesh,stage)

    if sesh.useDLC and stage<5:
         import deeplabcut as dlc
         dlc_config_paths = startup.get_dlc_paths(session)

    if stage > 1:
        startup.get_data_folder_path(sesh)
    
        if sesh.sessionID == None:    
            subfolders = [f.path for f in os.scandir(sesh.dataFolderPath) if f.is_dir()]  # copy-pasta from who knows where
            sesh.sessionID = Path(subfolders[-1]).stem  # grab the name of the last folder in the list of subfolders
        
        print('Running ' + str(sesh.sessionID) + ' from ' + str(sesh.dataFolderPath))

<<<<<<< HEAD
    if useBlender == True:
        here = Path(__file__).parent
        subprocessPath = here/'fmc_blender.py'
        blenderEXEpath = startup.get_blender_path(sesh,resetBlenderExe)

 
=======

>>>>>>> bde7c258
    board = CharucoBoard(7, 5,
                        #square_length=1, # here, in mm but any unit works (JSM NOTE - just using '1' so resulting units will be in 'charuco squarelenghts`)
                        #marker_length=.8,
                        #  square_length = 121, #big boi charuco
                        #  marker_length = 98,
                        square_length = charucoSquareSize,#mm
                        marker_length = charucoSquareSize*.8,#mm
                        marker_bits=4, dict_size=250)
    sesh.board = board

    # %% Initialization
    if stage == 1:
        camera_settings.initialize(sesh,stage,board)
    elif stage ==2:
        timesync.time_sync_initialize(sesh)
    else:
        sesh.initialize(stage)

    # %% Stage One
    if stage <= 1:
        print()
        print('Starting Video Recordings')
        runcams.RecordCams(sesh, sesh.cam_inputs, sesh.parameterDictionary, sesh.rotationInputs)
        sesh.save_session()
    else:
        print('Skipping Video Recording')


    # %% Stage Two
    if stage <= 2:
        print()
        print('Starting Video Syncing')
        runcams.SyncCams(sesh, sesh.timeStampData,sesh.numCamRange,sesh.vidNames,sesh.camIDs)
        sesh.save_session()
    else:
        print('Skipping Video Syncing')

    # %% Stage Three
    if stage <= 3:
        print()
        print('Starting Calibration')
        sesh.cgroup, sesh.mean_charuco_fr_mar_xyz = calibrate.CalibrateCaptureVolume(sesh,board, calVideoFrameLength)
    else:
        print('Skipping Calibration')

    # %% Stage Four
    if stage <= 4:

        print('Starting Track Image Points')
        if sesh.useMediaPipe:
            if runMediaPipe:
                fmc_mediapipe.runMediaPipe(sesh)

            sesh.mediaPipeData_nCams_nFrames_nImgPts_XYC = fmc_mediapipe.parseMediaPipe(sesh)
            sesh.mediaPipeSkel_fr_mar_xyz, sesh.mediaPipeSkel_reprojErr = reconstruct3D.reconstruct3D(sesh,sesh.mediaPipeData_nCams_nFrames_nImgPts_XYC, confidenceThreshold=reconstructionConfidenceThreshold)
            np.save(sesh.dataArrayPath/'mediaPipeSkel_3d.npy', sesh.mediaPipeSkel_fr_mar_xyz) #save data to npy
            np.save(sesh.dataArrayPath/'mediaPipeSkel_reprojErr.npy', sesh.mediaPipeSkel_reprojErr) #save data to npy            
        sesh.save_session()

        if sesh.useOpenPose:
            fmc_openpose.runOpenPose(sesh, runOpenPose=runOpenPose)
            sesh.openPoseData_nCams_nFrames_nImgPts_XYC = fmc_openpose.parseOpenPose(sesh)
            sesh.openPoseSkel_fr_mar_xyz, sesh.openPoseSkel_reprojErr = reconstruct3D.reconstruct3D(sesh,sesh.openPoseData_nCams_nFrames_nImgPts_XYC, confidenceThreshold=reconstructionConfidenceThreshold)
            np.save(sesh.dataArrayPath/'openPoseSkel_3d.npy', sesh.openPoseSkel_fr_mar_xyz) #save data to npy
            np.save(sesh.dataArrayPath/'openPoseSkel_reprojErr.npy', sesh.openPoseSkel_reprojErr) #save data to npy
        sesh.save_session()
        sesh.syncedVidList = []
        if sesh.useDLC:
            for vid in sesh.syncedVidPath.glob('*.mp4'):
                sesh.syncedVidList.append(str(vid))
            
            for config_path in dlc_config_paths:
                dlc.analyze_videos(config_path,sesh.syncedVidList, destfolder= sesh.dlcDataPath, save_as_csv=True) 
                sesh.dlcData_nCams_nFrames_nImgPts_XYC = fmc_deeplabcut.parseDeepLabCut(sesh, config_path)
                sesh.dlc_fr_mar_xyz, sesh.dlc_reprojErr = reconstruct3D.reconstruct3D(sesh,sesh.dlcData_nCams_nFrames_nImgPts_XYC, confidenceThreshold=reconstructionConfidenceThreshold)
                np.save(sesh.dataArrayPath/'deepLabCut_3d.npy', sesh.dlc_fr_mar_xyz) #save data to npy
                np.save(sesh.dataArrayPath/'deepLabCut_reprojErr.npy', sesh.dlc_reprojErr) #save data to npy
        sesh.save_session()
    else:
        print('Skipping Run MediaPipe')




    if useBlender == True:
        #blenderExePath = Path('C:\Program Files\Blender Foundation\Blender 2.93')
        #os.chdir(blenderExePath)
        output = subprocess.run([blenderEXEpath, "--background", "--python", str(subprocessPath), "--", str(sesh.dataArrayPath/'mediaPipeSkel_3d.npy')], capture_output=True, text=True, check=True)
        print(output)        

    # %% Stage Five - Make Skreleton Animation
    if stage <= 5:
        if useBlender == True:
            blenderPath = startupGUI.RunChooseBlenderPathGUI(session)
            print("Saving out FreeMoCap Data as, like, a bunch of different formats I hope?")
            output = subprocess.run([str(blenderPath), "--background", "--python", "fmc_blender.py", "--", str(sesh.dataArrayPath/'mediaPipeSkel_3d.npy')], capture_output=True, text=True, check=True)
            print(output)

        print('Starting Skeleton Plotting')
        play_skeleton_animation.PlaySkeletonAnimation(
                                sesh,
                                startFrame=sesh.startFrame,
                                azimuth=-90,
                                elevation=-81,
                                useOpenPose=useOpenPose,
                                useMediaPipe=useMediaPipe,
                                useDLC=useDLC,
                                recordVid = recordVid
                                )
        # print ('Starting PyQT Animation')
        # createvideo.createBodyTrackingVideos(sesh)
        # displayVid = 1  
        # #if displayVid = 0, will show the synced videos
        # #if displayVid = 1, will show the openPosed videos
        # playWin = PlayerDockedWindow(sesh,displayVid)
        # playWin.animate()

    else:
        print('Skipping Skeleton Plotting')


        
<|MERGE_RESOLUTION|>--- conflicted
+++ resolved
@@ -93,16 +93,12 @@
         
         print('Running ' + str(sesh.sessionID) + ' from ' + str(sesh.dataFolderPath))
 
-<<<<<<< HEAD
     if useBlender == True:
         here = Path(__file__).parent
         subprocessPath = here/'fmc_blender.py'
         blenderEXEpath = startup.get_blender_path(sesh,resetBlenderExe)
 
  
-=======
-
->>>>>>> bde7c258
     board = CharucoBoard(7, 5,
                         #square_length=1, # here, in mm but any unit works (JSM NOTE - just using '1' so resulting units will be in 'charuco squarelenghts`)
                         #marker_length=.8,
