import logging
import multiprocessing
from pathlib import Path

import numpy as np
import pandas as pd

<<<<<<< HEAD
from freemocap.core_processes.detecting_things_in_2d_images.mediapipe_stuff.mediapipe_skeleton_names_and_connections import (
    mediapipe_names_and_connections_dict,
)
from freemocap.core_processes.post_process_skeleton_data.calculate_center_of_mass import run_center_of_mass_calculations
from freemocap.core_processes.post_process_skeleton_data.post_process_skeleton import post_process_data, save_array_to_file
from freemocap.core_processes.post_process_skeleton_data.process_single_camera_skeleton_data import \
    process_single_camera_skeleton_data
from freemocap.system.paths_and_files_names import (
    MEDIAPIPE_BODY_3D_DATAFRAME_CSV_FILE_NAME,
    RAW_DATA_FOLDER_NAME,
    RECORDING_PARAMETER_DICT_JSON_FILE_NAME,
    CENTER_OF_MASS_FOLDER_NAME,
    SEGMENT_CENTER_OF_MASS_NPY_FILE_NAME,
    TOTAL_BODY_CENTER_OF_MASS_NPY_FILE_NAME,
)

=======
>>>>>>> 066c37a7
from freemocap.core_processes.capture_volume_calibration.anipose_camera_calibration.get_anipose_calibration_object import (
    load_anipose_calibration_toml_from_path,
)
from freemocap.core_processes.capture_volume_calibration.triangulate_3d_data import (
    triangulate_3d_data,
)
from freemocap.core_processes.detecting_things_in_2d_images.mediapipe_stuff.convert_mediapipe_npy_to_csv import (
    convert_mediapipe_npy_to_csv,
)
from freemocap.core_processes.detecting_things_in_2d_images.mediapipe_stuff.mediapipe_skeleton_detector import (
    MediaPipeSkeletonDetector,
)
from freemocap.core_processes.detecting_things_in_2d_images.mediapipe_stuff.mediapipe_skeleton_names_and_connections import (
    mediapipe_names_and_connections_dict,
)
from freemocap.core_processes.post_process_skeleton_data.estimate_skeleton_segment_lengths import (
    estimate_skeleton_segment_lengths,
    mediapipe_skeleton_segment_definitions,
)
from freemocap.core_processes.post_process_skeleton_data.gap_fill_filter_and_origin_align_skeleton_data import (
    gap_fill_filter_origin_align_3d_data_and_then_calculate_center_of_mass,
)
from freemocap.core_processes.post_process_skeleton_data.process_single_camera_skeleton_data import \
    process_single_camera_skeleton_data
from freemocap.data_layer.data_saver.data_saver import DataSaver

from freemocap.data_layer.recording_models.post_processing_parameter_models import PostProcessingParameterModel
from freemocap.system.paths_and_filenames.file_and_folder_names import (
    MEDIAPIPE_BODY_3D_DATAFRAME_CSV_FILE_NAME,
    RAW_DATA_FOLDER_NAME,
)

from freemocap.tests.test_image_tracking_data_shape import (
    test_image_tracking_data_shape,
)
from freemocap.tests.test_mediapipe_skeleton_data_shape import test_mediapipe_skeleton_data_shape
from freemocap.utilities.geometry.rotate_by_90_degrees_around_x_axis import rotate_by_90_degrees_around_x_axis
from freemocap.utilities.save_dictionary_to_json import save_dictionary_to_json

logger = logging.getLogger(__name__)


def process_recording_folder(
        recording_processing_parameter_model: PostProcessingParameterModel,
        kill_event: multiprocessing.Event = None,
        use_tqdm: bool = True,
):
    """

    Parameters
    ----------
    recording_processing_parameter_model : PostProcessingParameterModel
        RecordingProcessingParameterModel object (contains all the paths and parameters necessary to process a session folder

    """

    rec = recording_processing_parameter_model  # make it smol

    if not Path(rec.recording_info_model.synchronized_videos_folder_path).exists():
        raise FileNotFoundError(
            f"Could not find synchronized_videos folder at {rec.recording_info_model.synchronized_videos_folder_path}"
        )

<<<<<<< HEAD
    logger.info("Detecting 2d skeletons...")
    if rec.mediapipe_parameters_model.skip_2d_image_tracking:
        try:
            mediapipe_image_data_numCams_numFrames_numTrackedPts_XYZ = np.load(
                rec.recording_info_model.mediapipe_2d_data_npy_file_path)
=======

    if rec.mediapipe_parameters_model.skip_2d_image_tracking:
        logger.info(f"Skipping 2d skeleton detection and loading data from: {rec.recording_info_model.mediapipe_2d_data_npy_file_path}")
        try: 
            mediapipe_image_data_numCams_numFrames_numTrackedPts_XYZ = np.load(rec.recording_info_model.mediapipe_2d_data_npy_file_path)
>>>>>>> 066c37a7
        except Exception as e:
            logger.error("Failed to load 2D data, cannot continue processing")
            return
    else:
        logger.info("Detecting 2d skeletons...")
        # 2d skeleton detection
        mediapipe_skeleton_detector = MediaPipeSkeletonDetector(
            parameter_model=rec.mediapipe_parameters_model,
            use_tqdm=use_tqdm,
        )

        mediapipe_image_data_numCams_numFrames_numTrackedPts_XYZ = mediapipe_skeleton_detector.process_folder_full_of_videos(
            rec.recording_info_model.synchronized_videos_folder_path,
            Path(rec.recording_info_model.output_data_folder_path) / RAW_DATA_FOLDER_NAME,
            kill_event=kill_event,
        )

    if kill_event is not None and kill_event.is_set():
        return

    try:
        assert test_image_tracking_data_shape(
            synchronized_video_folder_path=rec.recording_info_model.synchronized_videos_folder_path,
            image_tracking_data_file_path=rec.recording_info_model.mediapipe_2d_data_npy_file_path,
        )
    except AssertionError as error_message:
        logger.error(error_message)


    if mediapipe_image_data_numCams_numFrames_numTrackedPts_XYZ.shape[0] == 1:
        # spoof 3D data if single camera
        (raw_skel3d_frame_marker_xyz, skeleton_reprojection_error_fr_mar) = process_single_camera_skeleton_data(
            input_image_data_frame_marker_xyz=mediapipe_image_data_numCams_numFrames_numTrackedPts_XYZ[0],
            raw_data_folder_path=Path(rec.recording_info_model.raw_data_folder_path))
    else:
        if rec.anipose_triangulate_3d_parameters_model.skip_3d_triangulation:
            logger.info(f"Skipping 3d triangulation and loading data from: {rec.recording_info_model.raw_mediapipe_3d_data_npy_file_path}")
            raw_skel3d_frame_marker_xyz = np.load(rec.recording_info_model.raw_mediapipe_3d_data_npy_file_path)
            skeleton_reprojection_error_fr_mar = np.load(
                rec.recording_info_model.mediapipe_reprojection_error_data_npy_file_path)
        else:
            logger.info("Triangulating 3d skeletons...")

            assert rec.recording_info_model.calibration_toml_check, f"No calibration file found at: {rec.recording_info_model.calibration_toml_path}"
            assert rec.recording_info_model.data2d_status_check, f"No mediapipe 2d data found at: {rec.recording_info_model.mediapipe_2d_data_npy_file_path}"

            anipose_calibration_object = load_anipose_calibration_toml_from_path(
                camera_calibration_data_toml_path=rec.recording_info_model.calibration_toml_path,
                save_copy_of_calibration_to_this_path=rec.recording_info_model.path,
            )
            (raw_skel3d_frame_marker_xyz, skeleton_reprojection_error_fr_mar,) = triangulate_3d_data(
                anipose_calibration_object=anipose_calibration_object,
                mediapipe_2d_data=mediapipe_image_data_numCams_numFrames_numTrackedPts_XYZ[:, :, :, :2],
                output_data_folder_path=rec.recording_info_model.raw_data_folder_path,
                mediapipe_confidence_cutoff_threshold=rec.anipose_triangulate_3d_parameters_model.confidence_threshold_cutoff,
                use_triangulate_ransac=rec.anipose_triangulate_3d_parameters_model.use_triangulate_ransac_method,
                kill_event=kill_event,
            )

    if kill_event is not None and kill_event.is_set():
        return

    try:
        assert test_mediapipe_skeleton_data_shape(
            synchronized_video_folder_path=rec.recording_info_model.synchronized_videos_folder_path,
            raw_skeleton_npy_file_path=rec.recording_info_model.raw_mediapipe_3d_data_npy_file_path,
            reprojection_error_file_path=rec.recording_info_model.mediapipe_reprojection_error_data_npy_file_path,
        )
    except AssertionError as error_message:
        logger.error(error_message)

    logger.info("Using SkellyForge Post-Processing to clean up data...")

    rotated_raw_skel3d_frame_marker_xyz = rotate_by_90_degrees_around_x_axis(raw_skel3d_frame_marker_xyz)

    skel3d_frame_marker_xyz = post_process_data(
        recording_processing_parameter_model=recording_processing_parameter_model,
        raw_skel3d_frame_marker_xyz= rotated_raw_skel3d_frame_marker_xyz)

    path_to_folder_where_we_will_save_this_data = rec.recording_info_model.output_data_folder_path




    logger.info("Saving post-processed data")
    save_array_to_file(array_to_save=skel3d_frame_marker_xyz, skeleton_file_name="mediaPipeSkel_3d_body_hands_face.npy",
                       path_to_folder_where_we_will_save_this_data=path_to_folder_where_we_will_save_this_data)

    segment_COM_frame_imgPoint_XYZ, totalBodyCOM_frame_XYZ = run_center_of_mass_calculations(processed_skel3d_frame_marker_xyz=skel3d_frame_marker_xyz)

    logger.info("Saving segment center of mass data")
    save_array_to_file(array_to_save=segment_COM_frame_imgPoint_XYZ, skeleton_file_name=SEGMENT_CENTER_OF_MASS_NPY_FILE_NAME,
                       path_to_folder_where_we_will_save_this_data= Path(path_to_folder_where_we_will_save_this_data)/CENTER_OF_MASS_FOLDER_NAME)

    logger.info("Saving total body center of mass data")
    save_array_to_file(array_to_save=totalBodyCOM_frame_XYZ, skeleton_file_name=TOTAL_BODY_CENTER_OF_MASS_NPY_FILE_NAME,
                       path_to_folder_where_we_will_save_this_data= Path(path_to_folder_where_we_will_save_this_data)/CENTER_OF_MASS_FOLDER_NAME)


    try:
        test_mediapipe_skeleton_data_shape(
            synchronized_video_folder_path=rec.recording_info_model.synchronized_videos_folder_path,
            raw_skeleton_npy_file_path=rec.recording_info_model.mediapipe_3d_data_npy_file_path,
            reprojection_error_file_path=rec.recording_info_model.mediapipe_reprojection_error_data_npy_file_path,
        )
    except AssertionError as error_message:
        logger.error(error_message)

    logger.info("Breaking up big `npy` into smaller bits and converting to `csv`...")
    # break up big NPY and save out csv's
    convert_mediapipe_npy_to_csv(
        mediapipe_3d_frame_trackedPoint_xyz=skel3d_frame_marker_xyz,
        output_data_folder_path=rec.recording_info_model.output_data_folder_path,
    )

    path_to_skeleton_body_csv = (
            Path(rec.recording_info_model.output_data_folder_path) / MEDIAPIPE_BODY_3D_DATAFRAME_CSV_FILE_NAME
    )
    skeleton_dataframe = pd.read_csv(path_to_skeleton_body_csv)

    logger.info("Estimating skeleton segment lengths...")
    skeleton_segment_lengths_dict = estimate_skeleton_segment_lengths(
        skeleton_dataframe=skeleton_dataframe,
        skeleton_segment_definitions=mediapipe_skeleton_segment_definitions,
    )

    save_dictionary_to_json(
        save_path=rec.recording_info_model.output_data_folder_path,
        file_name="mediapipe_skeleton_segment_lengths.json",
        dictionary=skeleton_segment_lengths_dict,
    )

    save_dictionary_to_json(
        save_path=rec.recording_info_model.output_data_folder_path,
        file_name="mediapipe_names_and_connections_dict.json",
        dictionary=mediapipe_names_and_connections_dict,
    )

    #TODO - move this data output method *above* the sloppy stuff above and deprecate the sloppy stuff (gracefully enough not to bork hypothetical users' workflows)
    DataSaver(recording_folder_path=rec.recording_info_model.path).save_all()

    logger.info(f"Done processing {rec.recording_info_model.path}")<|MERGE_RESOLUTION|>--- conflicted
+++ resolved
@@ -1,11 +1,10 @@
 import logging
+import numpy as np
 import multiprocessing
 from pathlib import Path
 
-import numpy as np
 import pandas as pd
 
-<<<<<<< HEAD
 from freemocap.core_processes.detecting_things_in_2d_images.mediapipe_stuff.mediapipe_skeleton_names_and_connections import (
     mediapipe_names_and_connections_dict,
 )
@@ -22,8 +21,6 @@
     TOTAL_BODY_CENTER_OF_MASS_NPY_FILE_NAME,
 )
 
-=======
->>>>>>> 066c37a7
 from freemocap.core_processes.capture_volume_calibration.anipose_camera_calibration.get_anipose_calibration_object import (
     load_anipose_calibration_toml_from_path,
 )
@@ -48,13 +45,7 @@
 )
 from freemocap.core_processes.post_process_skeleton_data.process_single_camera_skeleton_data import \
     process_single_camera_skeleton_data
-from freemocap.data_layer.data_saver.data_saver import DataSaver
-
-from freemocap.data_layer.recording_models.post_processing_parameter_models import PostProcessingParameterModel
-from freemocap.system.paths_and_filenames.file_and_folder_names import (
-    MEDIAPIPE_BODY_3D_DATAFRAME_CSV_FILE_NAME,
-    RAW_DATA_FOLDER_NAME,
-)
+
 
 from freemocap.tests.test_image_tracking_data_shape import (
     test_image_tracking_data_shape,
@@ -87,19 +78,11 @@
             f"Could not find synchronized_videos folder at {rec.recording_info_model.synchronized_videos_folder_path}"
         )
 
-<<<<<<< HEAD
-    logger.info("Detecting 2d skeletons...")
-    if rec.mediapipe_parameters_model.skip_2d_image_tracking:
-        try:
-            mediapipe_image_data_numCams_numFrames_numTrackedPts_XYZ = np.load(
-                rec.recording_info_model.mediapipe_2d_data_npy_file_path)
-=======
 
     if rec.mediapipe_parameters_model.skip_2d_image_tracking:
         logger.info(f"Skipping 2d skeleton detection and loading data from: {rec.recording_info_model.mediapipe_2d_data_npy_file_path}")
-        try: 
+        try:
             mediapipe_image_data_numCams_numFrames_numTrackedPts_XYZ = np.load(rec.recording_info_model.mediapipe_2d_data_npy_file_path)
->>>>>>> 066c37a7
         except Exception as e:
             logger.error("Failed to load 2D data, cannot continue processing")
             return
@@ -128,12 +111,13 @@
     except AssertionError as error_message:
         logger.error(error_message)
 
-
+    # spoof 3D data if single camera
     if mediapipe_image_data_numCams_numFrames_numTrackedPts_XYZ.shape[0] == 1:
         # spoof 3D data if single camera
         (raw_skel3d_frame_marker_xyz, skeleton_reprojection_error_fr_mar) = process_single_camera_skeleton_data(
             input_image_data_frame_marker_xyz=mediapipe_image_data_numCams_numFrames_numTrackedPts_XYZ[0],
             raw_data_folder_path=Path(rec.recording_info_model.raw_data_folder_path))
+
     else:
         if rec.anipose_triangulate_3d_parameters_model.skip_3d_triangulation:
             logger.info(f"Skipping 3d triangulation and loading data from: {rec.recording_info_model.raw_mediapipe_3d_data_npy_file_path}")
@@ -236,9 +220,4 @@
         save_path=rec.recording_info_model.output_data_folder_path,
         file_name="mediapipe_names_and_connections_dict.json",
         dictionary=mediapipe_names_and_connections_dict,
-    )
-
-    #TODO - move this data output method *above* the sloppy stuff above and deprecate the sloppy stuff (gracefully enough not to bork hypothetical users' workflows)
-    DataSaver(recording_folder_path=rec.recording_info_model.path).save_all()
-
-    logger.info(f"Done processing {rec.recording_info_model.path}")+    )