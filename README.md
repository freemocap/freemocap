<p align="center">
    <img src="https://raw.githubusercontent.com/freemocap/freemocap/main/assets/logo/freemocap-logo-black-border.svg" height="64" alt="Project Logo">
</p>
<h3 align="center">freemocap</h3>
<p align="center">📝 The FreeMoCap Project: A free-and-open-source, hardware-and-software-agnostic, minimal-cost, research-grade, motion capture system and platform for decentralized scientific research, education, and training</p>
<p align="center">
    <a href="https://github.com/freemocap/freemocap/releases">
        <img src="https://img.shields.io/github/downloads/freemocap/freemocap/total.svg" alt="GitHub Downloads">
    </a>
    <a href="https://github.com/freemocap/freemocap/releases/latest">
        <img src="https://img.shields.io/github/release/freemocap/freemocap.svg" alt="Latest Release">
    </a>
    <a href="https://github.com/freemocap/freemocap/blob/main/LICENSE">
        <img src="https://img.shields.io/badge/license-AGPL-blue.svg" alt="MIT License">
    </a>
    <a href="https://github.com/freemocap/freemocap/issues">
        <img src="https://img.shields.io/badge/contributions-welcome-ff69b4.svg" alt="Contributions Welcome">
    </a>
  <a href="https://github.com/psf/black">
    <img alt="https://img.shields.io/badge/code%20style-black-000000.svg" src="https://img.shields.io/badge/code%20style-black-000000.svg">
  </a>
</p>

<<<<<<< HEAD

=======
## Pardon our dust as we transtion to the `alpha` phase of this project!

We are currently in the process of transitioning from the  `pre-alpha` code base into the fully refactored `alpha` code base. Some things might be a bit clunky while we make the transition, but I promise it will be worth it!

If you would like to access the `pre-alpha` code, you can find it here under the release tag `v0.0.54` [here](https://github.com/freemocap/freemocap/releases/tag/v0.0.54)
>>>>>>> b42f455e

## Pre-requisites

### General
- [Python 3.9](https://www.python.org/downloads/release/python-390/)
- [Git](https://www.atlassian.com/git/tutorials/install-git)
- [Blender](https://www.blender.org/download/)
- At least 2 simple webcameras (more cameras, better quality)
    - [$10 camera here](https://www.amazon.com/1080P-Full-Webcam-Microphone-Conferencing/dp/B09JFPFVY4/ref=asc_df_B09JFPFVY4/?tag=hyprod-20&linkCode=df0&hvadid=563548498710&hvpos=&hvnetw=g&hvrand=17033983634274965573&hvpone=&hvptwo=&hvqmt=&hvdev=c&hvdvcmdl=&hvlocint=&hvlocphy=9028321&hvtargid=pla-1629009316502&psc=1)
- Each Camera must have a clean, unobstructed view of a Charuco board during initialization.


### Easy MacOSX Install Instructions
1. Install the Homebrew Package manager (Skip this step if you already have it)
```bash
/bin/bash -c "$(curl -fsSL https://raw.githubusercontent.com/Homebrew/install/HEAD/install.sh)"
```
2. Install Git (Skip this step if you already have it)
```bash
brew install git
```
3. Get the source code.
```bash
git clone https://github.com/freemocap/freemocap.git
```
4. Install the dependencies
```bash
brew install blender ffmpeg
```
5. Skip to our Getting Started section of the README below.

### Easy Windows Install Instructions
1. Install Chocolatey. Open Powershell, and run the below command
```commandline
Set-ExecutionPolicy Bypass -Scope Process -Force; [System.Net.ServicePointManager]::SecurityProtocol = [System.Net.ServicePointManager]::SecurityProtocol -bor 3072; iex ((New-Object System.Net.WebClient).DownloadString('https://community.chocolatey.org/install.ps1'))
```
2. Install Git
```commandline
choco install git
```
3. Get the source code.
```bash
git clone https://github.com/freemocap/freemocap.git
```
4. Install the dependencies
```commandline
choco install blender ffmpeg
```
5. Skip to our Getting Started section of the README below.

## Getting Started

Navigate into the newly cloned freemocap folder
```bash
cd freemocap
```

Install the Python Dependencies (into a virtual environment)
```bash
python3 -m venv env
/env/Scripts/activate
pip install -r requirements.txt
```

That's it! You're ready to run the freemocap application, and create your own digital skeletons.

## Usage

## For Developers

### Dev Setup

After you've done the easy install instructions, you'll be able to run our repo commands

1. Run the "setup" command to set up your environment
```bash
task setup
```
2. Run the tests to ensure that everything works appropriate
```bash
task test
```

### Contribution Guidelines

Please read our contribution doc: [CONTRIBUTING.md](CONTRIBUTING.md)

### Creating a new binary

Create a new binary on your local system by running the below comand
```bash
task installer
```

Navigate to the `/dist/` directory and you'll see the new Freemocap Binary there.

## Related

[//]: # (* [project-name]&#40;#&#41; - Project description)

## Maintainers

* [Jon Matthis](https://github.com/jonmatthis)
* [Endurance Idehen](https://github.com/endurance)

## License
This project is licensed under the APGL License - see the [LICENSE](LICENSE) file for details.<|MERGE_RESOLUTION|>--- conflicted
+++ resolved
@@ -21,15 +21,11 @@
   </a>
 </p>
 
-<<<<<<< HEAD
-
-=======
 ## Pardon our dust as we transtion to the `alpha` phase of this project!
 
 We are currently in the process of transitioning from the  `pre-alpha` code base into the fully refactored `alpha` code base. Some things might be a bit clunky while we make the transition, but I promise it will be worth it!
 
 If you would like to access the `pre-alpha` code, you can find it here under the release tag `v0.0.54` [here](https://github.com/freemocap/freemocap/releases/tag/v0.0.54)
->>>>>>> b42f455e
 
 ## Pre-requisites
 
