--- conflicted
+++ resolved
@@ -1,9 +1,6 @@
-<<<<<<< HEAD
 import multiprocessing
-=======
 import logging
 from pathlib import Path
->>>>>>> d0a56eba
 from typing import Union
 
 import numpy as np
