<p align="center">
    <img src="https://raw.githubusercontent.com/freemocap/freemocap/main/assets/logo/freemocap-logo-black-border.svg" height="64" alt="Project Logo">
</p>

<h3 align="center">The FreeMoCap Project</h3>
<h4 align="center"> A free-and-open-source, hardware-and-software-agnostic, minimal-cost, research-grade, motion capture system and platform for decentralized scientific research, education, and training</h2>


<p align="center">

<a href="https://doi.org/10.5281/zenodo.7233714">
    <img src="https://zenodo.org/badge/DOI/10.5281/zenodo.7233714.svg" alt=DOI-via-Zenodo.org>
  </a>

<a href="https://github.com/psf/black">
    <img alt="https://img.shields.io/badge/code%20style-black-000000.svg" src="https://img.shields.io/badge/code%20style-black-000000.svg">
  </a>

<a href="https://github.com/freemocap/freemocap/releases/latest">
        <img src="https://img.shields.io/github/release/freemocap/freemocap.svg" alt="Latest Release">
    </a>

<a href="https://github.com/freemocap/freemocap/blob/main/LICENSE">
        <img src="https://img.shields.io/badge/license-AGPL-blue.svg" alt="AGPLv3">
    </a>

<a href="https://github.com/freemocap/freemocap/issues">
        <img src="https://img.shields.io/badge/contributions-welcome-ff69b4.svg" alt="Contributions Welcome">
    </a>

<a href="https://github.com/psf/black">
    <img alt="https://img.shields.io/badge/code%20style-black-000000.svg" src="https://img.shields.io/badge/code%20style-black-000000.svg">
  </a>

<a href="https://discord.gg/SgdnzbHDTG">
    <img alt="Discord Community Server" src="https://dcbadge.vercel.app/api/server/SgdnzbHDTG?style=flat">
  </a>


</p>


https://user-images.githubusercontent.com/15314521/192062522-2a8d9305-f181-4869-a4b9-1aa068e094c9.mp4



---
## QUICKSTART

1. Install software via [pip](https://pypi.org/project/freemocap/1.0.0rc0/):
```
<<<<<<< HEAD
pip install freemocap~=1.0.13rc0
=======
pip install freemocap~=1.0.12rc0
>>>>>>> bfb59134
```

2. Launch the GUI by entering the command:
```
freemocap
``` 

3. A GUI should pop up that looks like this
<img width="1457" alt="image" src="https://github.com/freemocap/freemocap/assets/15314521/90ef7e7b-48f3-4f46-8d4a-5b5bcc3254b3">

4. Have fun! It might break!  Work in Progress lol 

5. [Join the Discord and let us know how it went!](https://discord.gg/nxv5dNTfKT)


## Install/run from source code (i.e. the code in this repo)

> NOTE - these are super bare-bones install instructions just to show the new entry point - these instructions will be overhauled very soon (written 2023-03-14)

Open an [Anaconda-enabled command prompt](https://www.anaconda.org) (or equivalent) and enter the following commands:

1) Create a `Python3.8+` environment 
```bash
conda create -n freemocap-env python=3.9
```

2) Activate that newly created environment
```bash
conda activate freemocap-env
```
3) Clone the repository (pip install coming very soon!)
```bash
git clone https://github.com/freemocap/freemocap
```

4) Navigate into the newly cloned/downloaded `freemocap` folder
```bash
cd freemocap
```

5) Install the package via the `pyproject.toml` file
```bash
pip install -e .
```

6) Launch the GUI (via the `freemocap.__main__.py` entry point)
```bash
python -m freemocap
```

A GUI should pop up! 


## Documentation and Knowledge Base (NOTE - no docs exist for the version of the GUI on the `main` branch yet - these docs refer to the `Alpha` release

Documentation for this software is currently pretty thin... but we're woking on it!

Here's a YouTube video that covers a lot of relevant material (check the `chapters` for specific topics) - https://youtu.be/GxKmyKdnTy0

Our documentation lives here (for now) - https://freemocap.readthedocs.io

___


## For Developers

### Dev Setup

After you've done the easy install instructions, you'll be able to run our repo commands

1. Run the "setup" command to set up your environment
```bash
task setup
```
2. Run the tests to ensure that everything works appropriate
```bash
task test
```

### Contribution Guidelines

Please read our contribution doc: [CONTRIBUTING.md](CONTRIBUTING.md)

### Creating a new binary (may or may not work lol)

Create a new binary on your local system by running the below comand
```bash
task installer
```

Navigate to the `/dist/` directory and you'll see the new FreeMoCap Binary there.

## Related

[//]: # (* [project-name]&#40;#&#41; - Project description)

## Maintainers

* [Jon Matthis](https://github.com/jonmatthis)
* [Endurance Idehen](https://github.com/endurance)

## License
This project is licensed under the APGL License - see the [LICENSE](LICENSE) file for details.

If the AGPL does not work for your needs, we are happy to discuss terms to license this software to you with a different agreement at a price point that  increases exponentially as you move [spiritually](https://www.gnu.org/philosophy/open-source-misses-the-point.en.html) away from the `AGPL`
<|MERGE_RESOLUTION|>--- conflicted
+++ resolved
@@ -49,11 +49,7 @@
 
 1. Install software via [pip](https://pypi.org/project/freemocap/1.0.0rc0/):
 ```
-<<<<<<< HEAD
 pip install freemocap~=1.0.13rc0
-=======
-pip install freemocap~=1.0.12rc0
->>>>>>> bfb59134
 ```
 
 2. Launch the GUI by entering the command:
