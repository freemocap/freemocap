--- conflicted
+++ resolved
@@ -687,14 +687,14 @@
             anipose_calibration_object = load_most_recent_anipose_calibration_toml(
                 get_session_folder_path(self._session_id)
             )
-<<<<<<< HEAD
+
             calibration_toml_filename = f"camera_calibration_data.toml"
             camera_calibration_toml_path = (
                 Path(get_session_folder_path(self._session_id))
                 / calibration_toml_filename
             )
             anipose_calibration_object.dump(camera_calibration_toml_path)
-=======
+
         elif (
             self._control_panel.calibrate_capture_volume_panel.load_camera_calibration_checkbox_is_checked
         ):
@@ -707,7 +707,6 @@
                     "Could not load user selected calibration file! Aborting '_setup_and_launch_triangulate_3d_thread_worker'..."
                 )
                 return
->>>>>>> 86d4463f
 
         else:
             anipose_calibration_object = load_calibration_from_session_id(
