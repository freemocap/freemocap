from typing import List

from PyQt6.QtWidgets import (
    QFrame,
    QVBoxLayout,
    QLabel,
    QToolBox,
)

from src.cameras.detection.models import FoundCamerasResponse
from src.config.webcam_config import WebcamConfig
from src.gui.main.main_window.left_panel_controls.toolbox_widgets.calibrate_capture_volume_panel import (
    CalibrateCaptureVolumePanel,
)
from src.gui.main.main_window.left_panel_controls.toolbox_widgets.camera_setup_control_panel import (
    CameraSetupControlPanel,
)
from src.gui.main.main_window.left_panel_controls.toolbox_widgets.welcome_create_or_load_new_session_panel import (
    WelcomeCreateOrLoadNewSessionPanel,
)
from src.gui.main.main_window.left_panel_controls.toolbox_widgets.process_session_data_panel import (
    ProcessSessionDataPanel,
)
from src.gui.main.main_window.left_panel_controls.toolbox_widgets.record_motion_capture_videos_panel import (
    RecordMotionCatpureVideosPanel,
)
from src.gui.main.main_window.left_panel_controls.toolbox_widgets.visualize_motion_capture_data import (
    VisualizeMotionCaptureDataPanel,
)

from src.gui.main.qt_utils.clear_layout import clear_layout

import logging

logger = logging.getLogger(__name__)


class ControlPanel:
    def __init__(self):
        self._frame = QFrame()
        self._frame.setFrameShape(QFrame.Shape.StyledPanel)
        self._layout = QVBoxLayout()
        self._frame.setLayout(self._layout)

        self._dictionary_of_toolbox_panels = self._create_dictionary_of_toolbox_panels()
        self._toolbox_widget = self._create_toolbox_widget()
        self._hide_toolbox_panels()
        self._toolbox_widget.setEnabled(False)
        self._layout.addWidget(self._toolbox_widget)

    @property
    def frame(self):
        return self._frame

    # @property
    # def create_or_load_new_session_panel(self):
    #     return self._create_or_load_new_session_panel

    @property
    def camera_setup_control_panel(self):
<<<<<<< HEAD
        return self._dictionary_of_toolbox_panels["1 - Camera Setup and Control"]

    @property
    def calibrate_capture_volume_panel(self):
        return self._dictionary_of_toolbox_panels["2 - Calibrate Capture Volume"]
=======
        return self._dictionary_of_toolbox_panels["Camera Setup and Control"]

    @property
    def calibrate_capture_volume_panel(self):
        return self._dictionary_of_toolbox_panels["Calibrate Capture Volume"]
>>>>>>> 08428e8a

    @property
    def record_motion_capture_videos_panel(self):
        return self._dictionary_of_toolbox_panels[
<<<<<<< HEAD
            "3 - Record and Process Motion Capture Videos"
=======
            "Record and Process Motion Capture Videos"
>>>>>>> 08428e8a
        ]

    @property
    def process_session_data_panel(self):
        return self.record_motion_capture_videos_panel.process_session_data_panel

    @property
    def visualize_motion_capture_data_panel(self):
<<<<<<< HEAD
        return self._dictionary_of_toolbox_panels["4 - Visualize Motion Capture Data"]
=======
        return self._dictionary_of_toolbox_panels["Visualize Motion Capture Data"]
>>>>>>> 08428e8a

    @property
    def toolbox_widget(self):
        return self._toolbox_widget

    def show_toolbox_panels(self):
        for panel in self._dictionary_of_toolbox_panels.values():
            panel.show()

    def _create_toolbox_widget(self):
        toolbox_widget = QToolBox()

        for item_name, panel in self._dictionary_of_toolbox_panels.items():
            toolbox_widget.addItem(panel, item_name)
            toolbox_widget.setCurrentWidget(panel)
        return toolbox_widget

    def _create_dictionary_of_toolbox_panels(self):
        dictionary_of_toolbox_panels = {}
        # self._create_or_load_new_session_panel = WelcomeCreateOrLoadNewSessionPanel()
        dictionary_of_toolbox_panels[
<<<<<<< HEAD
            "1 - Camera Setup and Control"
        ] = CameraSetupControlPanel()
        dictionary_of_toolbox_panels[
            "2 - Calibrate Capture Volume"
        ] = CalibrateCaptureVolumePanel()
        dictionary_of_toolbox_panels[
            "3 - Record and Process Motion Capture Videos"
        ] = RecordMotionCatpureVideosPanel()
        dictionary_of_toolbox_panels[
            "4 - Visualize Motion Capture Data"
=======
            "Camera Setup and Control"
        ] = CameraSetupControlPanel()
        dictionary_of_toolbox_panels[
            "Calibrate Capture Volume"
        ] = CalibrateCaptureVolumePanel()
        dictionary_of_toolbox_panels[
            "Record and Process Motion Capture Videos"
        ] = RecordMotionCatpureVideosPanel()
        dictionary_of_toolbox_panels[
            "Visualize Motion Capture Data"
>>>>>>> 08428e8a
        ] = VisualizeMotionCaptureDataPanel()
        # self._process_session_data_panel = ProcessSessionDataPanel()
        return dictionary_of_toolbox_panels

    def _hide_toolbox_panels(self):
        for panel in self._dictionary_of_toolbox_panels.values():
            panel.hide()

    def _show_toolbox_panels(self):
        for panel in self._dictionary_of_toolbox_panels.values():
            panel.show()

    def enable_toolbox_panels(self):
        self._toolbox_widget.setEnabled(True)
        self._show_toolbox_panels()<|MERGE_RESOLUTION|>--- conflicted
+++ resolved
@@ -58,28 +58,18 @@
 
     @property
     def camera_setup_control_panel(self):
-<<<<<<< HEAD
         return self._dictionary_of_toolbox_panels["1 - Camera Setup and Control"]
 
     @property
     def calibrate_capture_volume_panel(self):
         return self._dictionary_of_toolbox_panels["2 - Calibrate Capture Volume"]
-=======
-        return self._dictionary_of_toolbox_panels["Camera Setup and Control"]
 
-    @property
-    def calibrate_capture_volume_panel(self):
-        return self._dictionary_of_toolbox_panels["Calibrate Capture Volume"]
->>>>>>> 08428e8a
 
     @property
     def record_motion_capture_videos_panel(self):
         return self._dictionary_of_toolbox_panels[
-<<<<<<< HEAD
             "3 - Record and Process Motion Capture Videos"
-=======
-            "Record and Process Motion Capture Videos"
->>>>>>> 08428e8a
+
         ]
 
     @property
@@ -88,11 +78,8 @@
 
     @property
     def visualize_motion_capture_data_panel(self):
-<<<<<<< HEAD
         return self._dictionary_of_toolbox_panels["4 - Visualize Motion Capture Data"]
-=======
-        return self._dictionary_of_toolbox_panels["Visualize Motion Capture Data"]
->>>>>>> 08428e8a
+
 
     @property
     def toolbox_widget(self):
@@ -114,7 +101,6 @@
         dictionary_of_toolbox_panels = {}
         # self._create_or_load_new_session_panel = WelcomeCreateOrLoadNewSessionPanel()
         dictionary_of_toolbox_panels[
-<<<<<<< HEAD
             "1 - Camera Setup and Control"
         ] = CameraSetupControlPanel()
         dictionary_of_toolbox_panels[
@@ -125,18 +111,7 @@
         ] = RecordMotionCatpureVideosPanel()
         dictionary_of_toolbox_panels[
             "4 - Visualize Motion Capture Data"
-=======
-            "Camera Setup and Control"
-        ] = CameraSetupControlPanel()
-        dictionary_of_toolbox_panels[
-            "Calibrate Capture Volume"
-        ] = CalibrateCaptureVolumePanel()
-        dictionary_of_toolbox_panels[
-            "Record and Process Motion Capture Videos"
-        ] = RecordMotionCatpureVideosPanel()
-        dictionary_of_toolbox_panels[
-            "Visualize Motion Capture Data"
->>>>>>> 08428e8a
+
         ] = VisualizeMotionCaptureDataPanel()
         # self._process_session_data_panel = ProcessSessionDataPanel()
         return dictionary_of_toolbox_panels
