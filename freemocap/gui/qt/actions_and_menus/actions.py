--- conflicted
+++ resolved
@@ -5,11 +5,8 @@
 LOAD_MOST_RECENT_RECORDING_ACTION_NAME = "Load Most Recent Recording"
 LOAD_RECORDING_ACTION_NAME = "Load Recording"
 IMPORT_VIDEOS_ACTION_NAME = "Import Videos"
-<<<<<<< HEAD
 DOWNLOAD_SAMPLE_DATA_ACTION_NAME = "Download Sample Data"
-=======
 RESET_TO_DEFAULTS_ACTION_NAME = "Reset to Default GUI Settings"
->>>>>>> 81166b8d
 KILL_THREADS_AND_PROCESSES_ACTION_NAME = "Kill Threads and Processes"
 REBOOT_GUI_ACTION_NAME = "Reboot GUI"
 EXIT_ACTION_NAME = "Exit"
@@ -43,13 +40,10 @@
         self.import_videos_action.setShortcut("Ctrl+I")
         self.import_videos_action.triggered.connect(freemocap_main_window.open_import_videos_dialog)
 
-<<<<<<< HEAD
         self.download_sample_data_action = QAction(DOWNLOAD_SAMPLE_DATA_ACTION_NAME, parent=freemocap_main_window)
         self.download_sample_data_action.triggered.connect(freemocap_main_window.download_sample_data)
-=======
         self.reset_to_defaults_action = QAction(RESET_TO_DEFAULTS_ACTION_NAME, parent=freemocap_main_window)
         self.reset_to_defaults_action.triggered.connect(freemocap_main_window.reset_to_default_gui_settings)
->>>>>>> 81166b8d
 
         self.reboot_gui_action = QAction(REBOOT_GUI_ACTION_NAME, parent=freemocap_main_window)
         self.reboot_gui_action.setShortcut("Ctrl+R")
