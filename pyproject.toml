# pyproject.toml
# originally based on - https://realpython.com/pypi-publish-python-package/

[build-system]
requires = ["flit_core >=3.2,<4"]
build-backend = "flit_core.buildapi"

[project]
name = "freemocap"
readme = "README.md"
authors = [
    { name = "Skelly FreeMoCap", email = "info@freemocap.org" },
    { name = "Endurance Idehen" },
    { name = "Aaron Cherian" },
    { name = "Jonathan Samir Matthis" },
]
license = { file = "LICENSE" }
classifiers = [
    "Development Status :: 3 - Alpha",
    "License :: OSI Approved :: GNU Affero General Public License v3 or later (AGPLv3+)",
    "Intended Audience :: Developers",
    "Intended Audience :: Education",
    "Intended Audience :: Healthcare Industry",
    "Intended Audience :: Science/Research",
    "Intended Audience :: End Users/Desktop",
    "Intended Audience :: Other Audience",
    "Natural Language :: English",
    "Operating System :: OS Independent",
    "Programming Language :: Python :: 3",
    "Programming Language :: Python :: 3.8",
    "Programming Language :: Python :: 3.9",
    "Programming Language :: Python :: 3.10",
    "Programming Language :: Python :: 3.11",
    "Topic :: Software Development :: Libraries :: Python Modules",
    "Topic :: Utilities",
    "Topic :: Multimedia :: Video",
    "Topic :: Multimedia :: Video :: Capture",
    "Topic :: Multimedia :: Video :: Display",
    "Topic :: Scientific/Engineering",
    "Topic :: Scientific/Engineering :: Image Processing",
    "Topic :: Scientific/Engineering :: Visualization",
    "Topic :: Scientific/Engineering :: Human Machine Interfaces",
    "Topic :: System :: Hardware",
    "Topic :: System :: Hardware :: Universal Serial Bus (USB)",
    "Topic :: System :: Hardware :: Universal Serial Bus (USB) :: Video (UVC)",
]
keywords = [
    "camera",
    "stream",
    "video",
    "image",
    "opencv",
    "skelly",
    "freemocap",
    "motion capture",
    "markerless motion capture",
    "mocap",
    "markerless mocap",
    "markerless",
    "kinematic",
    "animation",
    "3d animation",
    "Blender",
    "Blender3d",
    "synchronization",
    "computer vision"
]

#dynamic = ["dependencies"]
dependencies = [
    "skellycam",
    "skelly_viewer",
    "skellyforge",
    "skelly_synchronize>=2023.9.1026",
    "mediapipe",
    "opencv-contrib-python==4.8.*",
    "toml==0.10.2",
    "aniposelib==0.4.3",
    "libsass==0.21.0",
    "ipykernel==6.23.1",
    "plotly==5.14.1",
    "pydantic==1.*",
    "packaging",
    "ajc27_freemocap_blender_addon"
]
<<<<<<< HEAD
requires-python = ">=3.9,<3.12"
=======
requires-python = ">=3.8"
>>>>>>> af5abfd6

dynamic = ["version", "description"]

[project.optional-dependencies]
dev = ["black", "bumpver", "isort", "pip-tools", "pytest", "pytest-cov", "flit", "flake8"]

[project.packages]
freemocap = { include = ["assets"] }

[project.urls]
Homepage = "https://freemocap.org"
Documentation = "https://freemocap.github.io/documentation/"
Github = "https://github.com/freemocap/freemocap"

[tool.bumpver]
current_version = "v1.0.28"
version_pattern = "vMAJOR.MINOR.PATCH[-TAG]"
commit_message = "Bump version {old_version} -> {new_version}"
commit = true
tag = true
push = true

[tool.bumpver.file_patterns]
#"pyproject.toml" = ['current_version = "{version}"', 'version = "{version}"']
"freemocap/__init__.py" = ["{version}"]

#[tool.setuptools.dynamic]
#dependencies = {file = "requirements.txt"}

[project.scripts]
freemocap = "freemocap.__main__:main"

[tool.setuptools]
py-modules = ["freemocap"]

[tool.black]
line-length = 120

[tool.taskipy.tasks]
setup = "pre-commit install"
#test = "python -m unittest freemocap/tests/**/test_*"
installer = "./bin/installer.sh"
# This command ensures that your code is formatted appropriately
format = "black freemocap"<|MERGE_RESOLUTION|>--- conflicted
+++ resolved
@@ -83,11 +83,8 @@
     "packaging",
     "ajc27_freemocap_blender_addon"
 ]
-<<<<<<< HEAD
+
 requires-python = ">=3.9,<3.12"
-=======
-requires-python = ">=3.8"
->>>>>>> af5abfd6
 
 dynamic = ["version", "description"]
 
