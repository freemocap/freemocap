--- conflicted
+++ resolved
@@ -1166,7 +1166,7 @@
 
     # pin skeleton to origin (set to mean position of skeleton in this recording)
     zeroed_skeleton_data = butterworth_filtered_skeleton_data.copy()
-<<<<<<< HEAD
+
     has_feet = are_there_feet_in_this_mediapipe_skeleton_data(
         butterworth_filtered_skeleton_data, mediapipe_landmark_names
     )
@@ -1174,15 +1174,7 @@
         reference_frame_number = find_good_frame_recursive_guess_method(
             butterworth_filtered_skeleton_data, mediapipe_landmark_names, 0.3
         )
-=======
-    zeroed_skeleton_data[:, :, 0] -= np.nanmean(zeroed_skeleton_data[:, :, 0])
-    zeroed_skeleton_data[:, :, 1] -= np.nanmean(zeroed_skeleton_data[:, :, 1])
-    zeroed_skeleton_data[:, :, 2] -= np.nanmean(zeroed_skeleton_data[:, :, 2])
-
-    # TODO - align skeleton so feet are at Z-plane and head is facing up
-    origin_aligned_freemocap_marker_data = zeroed_skeleton_data.copy()
-    # logger.info("Aligning data to the origin...")
->>>>>>> ad8328ac
+
 
         logger.info("Using the foot/spine method of alignment...")
 
