--- conflicted
+++ resolved
@@ -22,13 +22,10 @@
     annotate_charuco_images: bool = False
     freemocap_data_folder_path: str = str(Path(Path.home(), BASE_FREEMOCAP_DATA_FOLDER_NAME))
     blender_path: str = str(get_best_guess_of_blender_path())
-<<<<<<< HEAD
-    show_data_quality_warning: bool = True
     charuco_board_name: str = next(iter(CHARUCO_BOARDS))
-=======
     show_data_quality_warning: bool = False
     shown_latest_release_notes: bool = False
->>>>>>> f09298be
+
 
 
 def save_gui_state(gui_state: GuiState, file_pathstring: str | None = None) -> None:
