
https://user-images.githubusercontent.com/15314521/124694557-8069ea00-deaf-11eb-9328-3be27a4b1ea4.mp4

# This is all very much a work in progress! More to come!
## (As of May 2022) We're currently working on building a proper API with documentation, but for now enjoy this pile of not-quite-spaghetti-but-definitely-lasagna-flavored code and sloppy ReadMe 😅

___________________________________
___

## Prerequisites - 
**Required**
* Windows only for now (sorry! Mac and Linux support coming very soon!😅)
* A Python 3.7 environment - 
  * We recommend installing Anaconda from here (https://www.anaconda.com/products/individual#Downloads) to create your Python environment.

* Two or more USB webcams attached to viable USB ports 
	*  ~~USB hubs typically don't work~~ I think they do now? 
	*  Note that two cameras is the **minimum** required for 3d reconstruction. However, with just two views, many points will be occluded/not visible to both cameras. For better performance, use three (or four or more?) cameras
* Each camera must get a clean unobstructed view of a Charuco board at some (See below).
____
____
# Installation
<<<<<<< HEAD
If you're a beginner (code / python wise), [here is a screen recording of someone from my lab installing freemocap from scratch](https://vimeo.com/582630758) up until the point where you start using it (configuring,charucco board, cameras, etc).

- Open an Anaconda Prompt (in Windows, or any terminal on Mac/Linux) and enter the following comands
=======
Open an Anaconda-enabled command prompt or powershell window and perform the following steps:
>>>>>>> 6ec52826

1) Create a Python3.7 Anaconda environment
``` 
$ conda create -n freemocap-env python=3.7
``` 

2) Activate that newly created environment
```
$ conda activate freemocap-env
```
3) Install freemocap  from PyPi using `pip`
```
$ pip install freemocap
```
That should be it!
___
___
# Basic   Usage



 ##  HOW TO CREATE A *NEW* `FreeMoCap` RECORDING SESSION

tl;dr- **Activate the the freemocap Python environment** and run the following lines of code (either in a script or in a console)

```python
import freemocap
freemocap.RunMe()
```

But COOL KIDS will install Blender ([blender.org](https://blender.org) and generate an awesome `.blend` file animation by setting `useBlender=True`: 

```python
import freemocap
freemocap.RunMe(useBlender=True)
```




This two-line script is a copy of the `freemocap_runme_script.py` file, which can be run by entering the following command into a command prompt or powershell: 
```
(freemoocap-env)$ python freemocap_runme_script.py
```

## In a bit more detail- 

 ### 1)  In an Anaconda enabled Command Prompt, PowerShell, or Windows Terminal window 
- You will know if it's `Anaconda Enabled` because you will see a little `(base)` to the left of each line, which denotes that your `(base)` environment is currently active.
-  We recommend Windows Terminal so you can enjoy all the [Rich](https://github.com/willmcgugan/rich)✨ formatted text output, but you'll need to do a bit of work to connect it to Anaconda (e.g. [these instructions](https://dev.to/azure/easily-add-anaconda-prompt-in-windows-terminal-to-make-life-better-3p6j) )
   - If that seems intimidating (or just too much work), just press the `Windows` key, type `Anaconda Prompt` and run everything from there.
   
 ###  2) Activate your freemocap environment 
  - e.g. if your freemocap environment is named `freemocap-env`, type:
  ```
  (base)$ conda activate freemocap-env
  ```
  - If successful, the `(base)` to the left of each line will change to `(freemocap-env)`, indicating that your freemocap environment is now active (type `conda info --envs` or `conda info -e` for a list of all available environments)

### 3) Activate an `ipython` console
   - Activate  an instance of an `ipython` console by typing `ipython` into the command window and pressing 'Enter'
```
(freemocap-env)$ ipython
```
### 4)  Within the `ipython` console, import the `freemocap` package

```Python
[1]: import freemocap
```

### 5) Execute the `freemocap.RunMe()` command (with default parameters, see [#runme-input-parameters](#runme-input-parameters) for more info)

```python
[2]: freemocap.RunMe() #<-this is where the magic happens!
```

### 6) Follow instructions in the Command window and pop-up GUI windows!
---✨💀✨---.

---
___

## HOW TO REPROCESS A PREVIOUSLY RECORDED `FreeMoCap` RECORDING SESSION

You can re-start the processing pipeline from any of the following processing stages (defined below)by specifying the `SessionID` desired `stage` in the call to `freemocap.RunMe()`

So to process the session named `sesh_2021-11-21_19_42_07` starting from stage 3 (aka, skipping the `1- recording` and `2- synchronization` stages), run:
```python
import freemocap
freemocap.RunMe(sessionID="sesh_2021-11-21_19_42_07", stage=3)
```

Note - if you leave `sessionID` unspecified but set `stage` to a number higher than 1, it will attempt to use the last recorded session (but this can be buggy atm)

___

## [Processing stages](#processing-stages)  - 

 - **Stage 1 - Record Videos**
   -  Record raw videos from attached USB webcams and timestamps for each frame 
   -  Raw Videos saved to `FreeMoCap_Data/[Session Folder]/RawVideos`

 - **Stage 2 - Synchronize Videos**
   - Use recorded timestamps to re-save raw videos as synchronized videos (same start and end and same number of frames). Videos saved to 
   - Synchronized Videos saved to `FreeMoCap_Data/[Session Folder]/SynchedVideos`


 - **Stage 3 - Calibrate Capture Volume**
   -   Use [Anipose](https://anipose.org)'s [Charuco-based](https://docs.opencv.org/3.4/df/d4a/tutorial_charuco_detection.html) calibration method to determine the location of each camera during a recording session and calibrate the capture volume
   -   Calibration info saved to `[sessionID]_calibration.toml` and `[sessionID]_calibration.pickle` 


-   **Stage 4 - Track 2D points in videos and Reconstruct 3D** <-This is where the magic happens ✨
    -   Apply user specified tracking algorithms to Synchronized videos (currently supporting MediaPipe, OpenPose, and DeepLabCut) to generate 2D data 
        -   Save to `FreeMoCap_Data/[Session Folder]/DataArrays/` folder (e.g. `mediaPipeData_2d.npy`)
    -   Combine 2d data from each camera with calibration data from Stage 3 to reconstruct the 3d trajectory of each tracked point
        -   Save to `/DataArrays` folder (e.g. `openPoseSkel_3d.npy`)
    -   NOTE - you might think it would make sense to separate the 2d tracking and 3d reconstruction into different stages, but the way the code is currently set up it's cleaner to combine them into the same processing stage ¯\\\_(ツ)_/¯

-   **Stage 5 - Use Blender to generate output data files (optional, requires [Blender](https://blender.org) installed. set `freemocap.RunMe(useBlender=True)` to use)**
    -   Hijack a user-installed version of [Blender](https://blender.org) to format raw mocap data into  a `.blend` file including the raw data as keyframed emtpies with a (sloppy,  inexpertly) rigged and meshed armatured based on the [Rigify](https://docs.blender.org/manual/en/2.81/addons/rigging/rigify.html) Human Metarig
    -   Save `.blend` file to `[Session_Folder]/[Session_ID]/[Session_ID].blend` 
    -   You can double click that `.blend` file to open it in Blender. 
    -   For instructions on how to navigate a Blender Scene, try this [YouTube Tutorial](https://www.youtube.com/watch?v=nIoXOplUvAw)


-   **Stage 6 - Save Skeleton Animation!**
    -   Create a [Matplotlib](https://matplotlib.org) based output animation video.
     -  Saves Animation video to: `[Session Folder]/[SessionID]_animVid.mp4`
     -  Note - This part takes for-EVER 😅
     
____
____
## `freemocap.RunMe()` Specify recording session  paramters 
___
The `freemocap.RunMe()` function takes a number of parameters that can be used to alter it's default behavior in important ways. Here are the default parameters along with a followed by a brief description of each one. 


### RunMe - Default parameters
```python
#in `freemocap/fmc_runme.py`
def RunMe(sessionID=None,
        stage=1,
        useOpenPose=False, 
        runOpenPose = True, 
        useMediaPipe=True,
        runMediaPipe=True,
        useDLC=False,
        dlcConfigPath=None,
        debug=False,
        setDataPath = False,
        userDataPath = None,
        recordVid = True,
        showAnimation = True,
        reconstructionConfidenceThreshold = .7,
        charucoSquareSize = 36, #mm
        calVideoFrameLength = .5,
        startFrame = 0,
        useBlender = False,
        resetBlenderExe = False,
      	get_synced_unix_timestamps = True,
        good_clean_frame_number = 0,
        bundle_adjust_3d_points=False
        ):
```

### [RunMe input parameters](#runme-input-parameters)
- `sessionID`
  - Type - (str) 
  - [Default] - None.
  - Indentifying string to use for this session. 
  - If creating a new session, default behavior is to autogerate SessionID is based on date and time that the session was recorded
  - If re-processing a previously recorded session, this value specifies which session to reprocess (must be the name of a folder within the `FreeMoCap_Data` folder)
  - 
- `stage`
  - [Type] - Int 
  - [Default] - 1
  - Which processing stage to start from. Processing stages are deined in more  detail in [#processing-stages](#processing-stages) 
  
  ```
  stage 1 - Record Raw Videos
  stage 2 - Synchronize Videos
  stage 3 - Camera Calibration
  stage 4 - 2d Tracking and 3d Calibration
  stage 5 - Create output files (using Blender)
  stage 6 - Create output animation (Matplotlib)
  ```  
- `useMediaPipe`
  - [Type] - BOOL
  - [Default] - False, 
  - Whether or not to use the MediaPipe tracking method in `stage=4`

- `runMediaPipe`
  -	[Type] - BOOL
  - [Default] - False, 
  - Whether or not to RUN the MediaPipe tracking method in `stage=4`  (will use previously processed data. This can save a lot of time when re-processing long videos) 
    
- `useOpenPose`
  -	[Type] - BOOL
  - [Default] - False, 
  - Whether or not to use the OpenPose tracking method in `stage=4`

- `runOpenPose`
  -	[Type] - BOOL
  - [Default] - False, 
  - Whether or not to RUN the OpenPose tracking method in `stage=4`  (will use previously processed data. This can save a lot of time when re-processing long videos) 
  
-  `useDeepLabCut`
    - [Type] - BOOL
    - [Default] - False, 
    - Whether or not to use the DeepLabCut model/project specified at `dlcConfigPath`  to track objects in `stage=4`


-  `setDataPath`
	-	[Type] - BOOL
   - [Default] - False, 
   - Trigger the GUI that prompts user to specify location of `FreeMoCap_Data`

-  `userDataPath`
	-	[Type] - BOOL
     - [Default] - False, 
     - path to the location of `FreeMoCap_Data`

-  `recordVid`
	-	[Type] - BOOL
     - [Default] - False, 
     - wehether to save the matplotlib animation to an `.mp4` file

-  `showAnimation`
	-	[Type] - BOOL
     - [Default] - False, 
     - wehether to save the matplotlib animation to an `.mp4` file

- `reconstructionConfidenceThreshold`
  - [Type] - float in range(0,1),
  - [Default] - .7
  - Threshold 'confidence' value to include a point in the 3d reconstruction step
  
- `charucoSquareSize`
  - [Type]  = int
  - [Default] = 36,
  - The size of a side of a black square in the Charuco board used in this calibration. The default value of 36 is approximately appropriate for a print out on an 8 in bu 10 in paper (US Letter, approx A4)
  
- `calVideoLength`
  - [Type]  = int, float in range (0,1), or [int, int]
  - [Default] = .5,
  - What portion of the videos to use in the Anipose calibration step in `stage=3`. `-1` uses the whole recording, a number between 0 and 1 defines a proprotion of the video to use, and a tuple of two numbers defines the start and end frame


- `startFrame`
  - [Type]  = int
  - [Default] = 0,
  - what frame of the video to start the animation in `stage=6`

- `useBlender`
  - [Type]  = BOOL
  -  [Default] = True,
  -  Whether to use Blender to create output `.blend`, `.fbx`,`.usd`,and `.gltf` files

- `resetBlenderExe`
  - [Type]  = BOOL
  -  [Default] = False,
  -  Whether to launch GUI to set Blender .exe path (usually something like `C:/Program Files/Blender Foundation/2.95/`)

- `get_synced_unix_timestamps`
  - [Type]  = BOOL
  -  [Default] = True,
  -  Whether to save camera timestamps in `Unix Epoch Time` in addition to the default 'counting up from zero' timestamps. Very helpful for synchronizing FreeMoCap with other softwares

- `good_clean_frame_number`
  - [Type]  = int
  -  [Default] = 0,
  -  A frame where the subject is standing in something like a T-pose or an A-pose, which will be used to scale the armature created via the `useBlender=True` option. If set to default (`0`) the software will attempt to locate this frame automatically by looking for a frame where all markers are visible with high `confidence` values (but this is buggy)

- `bundle_adjust_3d_points` [EXPERIMENTAL as of May 2022]
  - [Type]  = BOOL
  -  [Default] = False,
  -  When set to `True`, the system will run a bundle adjust optimization of all recorded 3d points produced in `stage=4` using `aniposelib`'s `optim_points` method. This takes a rather long time, but can signicantly clean up the resulting recordings. However,it may also "over smooth" the data. We're in the process of testing this method out now
  
- `use_previous_calibration`
  - [Type]  = BOOL
  -  [Default] = False,
  -  Choose whether to use a calibration file from a previous session. When `False`, FreeMoCap will automatically save out calibration data whenever stage 3 is successfully completed. Only one saved calibration file is stored, so running another session will overwrite the currently saved calibration file. When `True` , FreeMoCap will instead load in the saved calibration data, which allows users to create recordings without needing to show the cameras the Charuco board. 


____
____
## Charuco Board Information
___
  * Our calibration method relies on [Anipose](https://anipose.org)'s [Charuco-based](https://docs.opencv.org/3.4/df/d4a/tutorial_charuco_detection.html) calibration method to determine the location of each camera during a recording session. This information is later used to create the 3d reconstruction of the tracked points

  * IMPORTANT The Charuco board shown to the camera MUST be generated with the `cv2.aruco.DICT_4X4_250` dictionary! 
  
  * Ah high resoultion `png` of this Charuco board is in this repository at `/charuco_board_image_highRes.png`
* 
  * To generate your own board, use the following python commands (or equivalent). DO NOT CHANGE THE PARAMETERS OR THE CALIBRATION WILL NOT WORK:
	``` python
	import cv2
	
	aruco_dict = cv2.aruco.Dictionary_get(cv2.aruco.DICT_4X4_250) #note `cv2.aruco` can be installed via `pip install opencv-contrib-python`
	
	board = cv2.aruco.CharucoBoard_create(7, 5, 1, .8, aruco_dict)
	
	charuco_board_image = board.draw((2000,2000)) #`2000` is the resolution of the resulting image. Increase this number if printing a large board (bigger is better! Esp for large spaces!
	
	cv2.imwrite('charuco_board_image.png',charuco_board_image)
	
	```

# **Optional**

Both [Deeplabcut](https://deeplabcut.org) and [OpenPose](https://github.com/CMU-Perceptual-Computing-Lab/openpose) are technically supported, but both are rather under-tested at the moment. 

* To use DeepLabCut, install with set `freemocap.RunMe(useDLC=True)`
  * Installation instructions for DeepLabCut may be found on their github - https://github.com/DeepLabCut/DeepLabCut

* If you would like to use OpenPose for body tracking, install Cuda and the Windows Portable Demo of OpenPose and set `freemocap.RunMe(useOpenPose=True)`. 
  * Install CUDA: https://developer.nvidia.com/cuda-downloads

  * Install OpenPose (Windows Portable Demo): https://github.com/CMU-Perceptual-Computing-Lab/openpose/releases/tag/v1.6.0




Follow the GitHub Repository and/or Join the Discord (https://discord.gg/HX7MTprYsK) for updates!

# Stay Tuned for more soon!


✨💀✨<|MERGE_RESOLUTION|>--- conflicted
+++ resolved
@@ -20,13 +20,10 @@
 ____
 ____
 # Installation
-<<<<<<< HEAD
 If you're a beginner (code / python wise), [here is a screen recording of someone from my lab installing freemocap from scratch](https://vimeo.com/582630758) up until the point where you start using it (configuring,charucco board, cameras, etc).
 
-- Open an Anaconda Prompt (in Windows, or any terminal on Mac/Linux) and enter the following comands
-=======
 Open an Anaconda-enabled command prompt or powershell window and perform the following steps:
->>>>>>> 6ec52826
+
 
 1) Create a Python3.7 Anaconda environment
 ``` 
