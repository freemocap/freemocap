##
##
##   ███████ ███    ███  ██████     ███    ███ ██    ██ ██      ████████ ██        ██████  █████  ███    ███ ███████ ██████   █████
##   ██      ████  ████ ██          ████  ████ ██    ██ ██         ██    ██       ██      ██   ██ ████  ████ ██      ██   ██ ██   ██
##   █████   ██ ████ ██ ██          ██ ████ ██ ██    ██ ██         ██    ██ █████ ██      ███████ ██ ████ ██ █████   ██████  ███████
##   ██      ██  ██  ██ ██          ██  ██  ██ ██    ██ ██         ██    ██       ██      ██   ██ ██  ██  ██ ██      ██   ██ ██   ██
##   ██      ██      ██  ██████     ██      ██  ██████  ███████    ██    ██        ██████ ██   ██ ██      ██ ███████ ██   ██ ██   ██
##
##
# Font - ANSI Regular - https://patorjk.com/software/taag/#p=display&f=ANSI%20Regular&t=Play%20Skeleton%20Animation


from rich.repr import T
from FMC_Camera import FMC_Camera


import threading
import pathos.multiprocessing as pathos_mp
from pathos.helpers import mp as pathos_mp_helper
import time
import platform
import datetime

import cv2
import matplotlib.pyplot as plt
import numpy as np
from pathlib import Path

from rich import print
from rich import inspect
from rich.progress import track
from rich.traceback import install

install(show_locals=True)
from rich.console import Console

rich_console = Console()
from rich.progress import track


class FMC_MultiCamera:
    ##
    ##
    ##                  ██ ███    ██ ██ ████████
    ##                  ██ ████   ██ ██    ██
    ##                  ██ ██ ██  ██ ██    ██
    ##                  ██ ██  ██ ██ ██    ██
    ##  ███████ ███████ ██ ██   ████ ██    ██    ███████ ███████
    ##
    ##
    ##
    def __init__(
        self,
        rec_name=None,
        freemocap_data_folder=None,
        num_cams=0,
        cams_to_use_list=None,
        rotation_codes_list=None,
        show_multi_cam_stream_bool=True,
        save_multi_cam_to_mp4=False,
        save_each_cam_to_mp4=True,
        save_to_h5=False,
        save_log_file=False,
    ):

        self._init_start_time = time.time_ns()  # the precision is aspirational, lol

        if rec_name is None:
            self._rec_name = datetime.datetime.now().strftime(
                "sesh_%Y-%m-%d_%H_%M_%S_mc"
            )
        else:
            self._rec_name = rec_name

        if freemocap_data_folder is None:
            self._save_path = Path("data/" + self._rec_name)
        else:
            self._save_path = Path(freemocap_data_folder) / self._rec_name

        if (
            freemocap_data_folder
            or save_multi_cam_to_mp4
            or save_to_h5
            or save_log_file
            or save_each_cam_to_mp4
        ):
            self._save_path.mkdir(parents=True, exist_ok=True)
            self._path_to_log_file = Path(
                str(self._save_path / self._rec_name) + "_log.txt"
            )

        self._save_multi_cam_to_mp4 = save_multi_cam_to_mp4
        if self._save_multi_cam_to_mp4:
            self._output_multi_cam_video_object = (
                None  # build this after we get the first multi_frame_image
            )

        self._save_each_cam_to_mp4 = save_each_cam_to_mp4
        if self._save_each_cam_to_mp4:
            self._each_cam_video_writer_object_list = (
                None  # build this after we get the first multi_frame_image
            )

        # log_file_obj = open(self._path_to_log_file,'w+')
        # rich_console = Console(file=log_file_obj)
        rich_console = Console()

        if cams_to_use_list:
            self._num_cams = len(cams_to_use_list)
        else:
            self._num_cams = num_cams
        self._cams_to_use_list = cams_to_use_list

        self._rotation_codes_list = rotation_codes_list

        self._show_multi_cam_stream_bool = show_multi_cam_stream_bool

        self.num_frames = 0

        rich_console.rule("Starting FreeMoCap MultiCam!")

    ###
    ###
    ###   ██████  ██████   ██████  ██████  ███████ ██████  ████████ ██ ███████ ███████
    ###   ██   ██ ██   ██ ██    ██ ██   ██ ██      ██   ██    ██    ██ ██      ██
    ###   ██████  ██████  ██    ██ ██████  █████   ██████     ██    ██ █████   ███████
    ###   ██      ██   ██ ██    ██ ██      ██      ██   ██    ██    ██ ██           ██
    ###   ██      ██   ██  ██████  ██      ███████ ██   ██    ██    ██ ███████ ███████
    ###
    ###

    @property
    def num_cams(self):
        """How many cameras to use"""
        return self._num_cams

    @num_cams.setter
    def num_cams(self, num_cams_input):
        """Define how many cameras to use"""
        self._num_cams = num_cams_input

    @property
    def cams_to_use_list(self):
        """a list denoting which camera IDs to use.
        If both this and `num_cams` are set to default value (`0` and `None`, respectively), use all available cameras).
        """
        return self._cams_to_use_list

    @property
    def init_start_time(self):
        """Time that this object was initialized (UNIX Epoch time from `time.time_ns())

        Returns:
            float: time this object was created (UNIX Epoch time from `time.time_ns())
        """
        return self._init_start_time

    @property
    def each_cam_timestamps_unix_ns(self):  # not really a property though?
        return self._each_cam_timestamps_unix_ns

    ###
    ###
    ###   ███    ███ ███████ ████████ ██   ██  ██████  ██████  ███████
    ###   ████  ████ ██         ██    ██   ██ ██    ██ ██   ██ ██
    ###   ██ ████ ██ █████      ██    ███████ ██    ██ ██   ██ ███████
    ###   ██  ██  ██ ██         ██    ██   ██ ██    ██ ██   ██      ██
    ###   ██      ██ ███████    ██    ██   ██  ██████  ██████  ███████

    #################################################################
    ###
    ###
    ###   ███████ ████████  █████  ██████  ████████
    ###   ██         ██    ██   ██ ██   ██    ██
    ###   ███████    ██    ███████ ██████     ██
    ###        ██    ██    ██   ██ ██   ██    ██
    ###   ███████    ██    ██   ██ ██   ██    ██
    ###
    ###
    ###
    ###
    def start(self, standalone_mode=False):
        self.standalone_mode = standalone_mode
        if self.cams_to_use_list is None:
            self.find_available_cameras()

        # pathos_pool = ProcessPool(nodes=1)
        # pathos_pool.map(self.start_multi_cam_thread_pool)
        # self.start_multi_cam_thread_pool() #threads are mostly fine, but I think processes will be better eventually?
        self.start_multi_cam_process_pool()
        if standalone_mode:
            self.create_diagnostic_images()

    ##
    ##
    ##    ███████ ██ ███    ██ ██████       ██████  █████  ███    ███ ███████
    ##    ██      ██ ████   ██ ██   ██     ██      ██   ██ ████  ████ ██
    ##    █████   ██ ██ ██  ██ ██   ██     ██      ███████ ██ ████ ██ ███████
    ##    ██      ██ ██  ██ ██ ██   ██     ██      ██   ██ ██  ██  ██      ██
    ##    ██      ██ ██   ████ ██████       ██████ ██   ██ ██      ██ ███████
    ##
    ##
    ##

    def find_available_cameras(self):
        """find available webcams and return IDs in list."""

        if self.num_cams == 0:
            num_cams_to_check = 20  # man, i HOPE you're out there trying to record from more than 20 cameras!!!
        else:
            num_cams_to_check = self.num_cams

        if platform.system() == "Windows":
            capBackend = cv2.CAP_DSHOW
        else:
            capBackend = cv2.CAP_ANY

        self._cams_to_use_list = []
        for camNum in range(
            num_cams_to_check
        ):  # track(range(num_cams_to_check), description='[green]Finding available cameras...' ):
            # print('ATTEMPTING TO OPEN CAMERA AT PORT# {}'.format(camNum))
            cap = cv2.VideoCapture(camNum, capBackend)
            success, image = cap.read()
            if (
                success
            ):  # this is apparently a more power check than `cap.isOpened()` which sometimes returns false positives for unknown reason. Will lose the first frame if this method is ever applied to reading in videos instead of streaming from cameras
                # rich_console.print('SUCCESS - CAMERA FOUND at # {}'.format(camNum), style="bold cyan")
                self._cams_to_use_list.append(camNum)
                cap.release()
        else:
            pass
            # rich_console.print('No CAMERA FOUND at # {}'.format(camNum), style="magenta")

        rich_console.print("Found cameras at ", self._cams_to_use_list)

        self.num_cams = len(self._cams_to_use_list)
        return self.cams_to_use_list

    ###
    ###
    ###   ███████ ████████  █████  ██████  ████████     ██████  ██████   ██████   ██████ ███████ ███████ ███████     ██████   ██████   ██████  ██
    ###   ██         ██    ██   ██ ██   ██    ██        ██   ██ ██   ██ ██    ██ ██      ██      ██      ██          ██   ██ ██    ██ ██    ██ ██
    ###   ███████    ██    ███████ ██████     ██        ██████  ██████  ██    ██ ██      █████   ███████ ███████     ██████  ██    ██ ██    ██ ██
    ###        ██    ██    ██   ██ ██   ██    ██        ██      ██   ██ ██    ██ ██      ██           ██      ██     ██      ██    ██ ██    ██ ██
    ###   ███████    ██    ██   ██ ██   ██    ██        ██      ██   ██  ██████   ██████ ███████ ███████ ███████     ██       ██████   ██████  ███████
    ###
    ###
    ###
    def start_multi_cam_process_pool(self):
        """
        reates a ProcessPoolExecutor that creates an `FMC_Camera` object for each camera in `self.cams_to_use_list` and sets each to trigger `run_in_process`  mode (which just passes to `run_in_thread` mode)

        """
        mrManager = pathos_mp_helper.Manager()
        self.cam_frame_queue = mrManager.Queue(maxsize=self.num_cams)
        self.multi_cam_tuple_queue = mrManager.Queue()
        self.barrier = mrManager.Barrier(
            self.num_cams + 1
        )  # each cam + one more for the frame grabber
        self.exit_event = mrManager.Event()

        self._each_cam_timestamps_unix_ns = None
        self._cam_process = [None] * self.num_cams

        rich_console.rule("starting multi_cam_process_pool")

        in_frame_q_list = [self.cam_frame_queue] * self.num_cams
        in_barrier_list = [self.barrier] * self.num_cams
        in_exit_event_list = [self.exit_event] * self.num_cams

        if self._rotation_codes_list is None:
            self._rotation_codes_list = [None] * self.num_cams

        num_jobs = self.num_cams
        with pathos_mp.ProcessingPool(num_jobs) as self.cam_process_pool:
            self.cam_process_pool.amap(
                FMC_Camera,
                tuple(self.cams_to_use_list),
                tuple(self._rotation_codes_list),
                tuple(in_frame_q_list),
                tuple(in_barrier_list),
                tuple(in_exit_event_list),
            )
            self.incoming_tuple_grabber_thread = threading.Thread(
                target=self.grab_incoming_cam_tuples,
                name="Incoming Frame Tuple Grabber Thread",
            )
            self.incoming_tuple_grabber_thread.start()
            if self._show_multi_cam_stream_bool or self.standalone_mode:
                self.show_multi_cam_opencv()

    ###
    ###
    ###   ██████  ██████   █████  ██████      ██ ███    ██  ██████  ██████  ███    ███ ██ ███    ██  ██████      ████████ ██    ██ ██████  ██      ███████ ███████
    ###  ██       ██   ██ ██   ██ ██   ██     ██ ████   ██ ██      ██    ██ ████  ████ ██ ████   ██ ██              ██    ██    ██ ██   ██ ██      ██      ██
    ###  ██   ███ ██████  ███████ ██████      ██ ██ ██  ██ ██      ██    ██ ██ ████ ██ ██ ██ ██  ██ ██   ███        ██    ██    ██ ██████  ██      █████   ███████
    ###  ██    ██ ██   ██ ██   ██ ██   ██     ██ ██  ██ ██ ██      ██    ██ ██  ██  ██ ██ ██  ██ ██ ██    ██        ██    ██    ██ ██      ██      ██           ██
    ###   ██████  ██   ██ ██   ██ ██████      ██ ██   ████  ██████  ██████  ██      ██ ██ ██   ████  ██████         ██     ██████  ██      ███████ ███████ ███████
    ###
    ###

    def grab_incoming_cam_tuples(self):
        """grab incoming cam_tuples, put them into a multi_cam_tuple and stuff that into the multi_cam_tuple_queue"""

        # self.show_multi_cam_cv2()

        while not self.exit_event.is_set():
            self.barrier.wait()  # wait until each camera has grabbed an image and tagged their `barrier.wait()` signals

            self.num_frames += 1

            these_images_list = [None] * self.num_cams  # empty list of size (numCam)
            this_multi_cam_tuple_as_a_list = [None] * self.num_cams
            these_timestamps = np.ndarray(self.num_cams)

            for cam_num in range(self.num_cams):
                this_cam_image_timestamp_tuple = self.cam_frame_queue.get()
                this_cam_num = this_cam_image_timestamp_tuple[0]
                this_cam_index = self.cams_to_use_list.webcam_id(this_cam_num)
                these_images_list[this_cam_index] = this_cam_image_timestamp_tuple[1]
                these_timestamps[this_cam_index] = this_cam_image_timestamp_tuple[2]
                this_multi_cam_tuple_as_a_list[
                    this_cam_index
                ] = this_cam_image_timestamp_tuple

            this_multi_cam_tuple = tuple(this_multi_cam_tuple_as_a_list)

            if self._each_cam_timestamps_unix_ns is None:
                self._each_cam_timestamps_unix_ns = these_timestamps
            else:
                self._each_cam_timestamps_unix_ns = np.vstack(
                    (self._each_cam_timestamps_unix_ns, these_timestamps)
                )  # result will be numpy array with `num_frames` rows and `num_cams` columns

            self.multi_cam_tuple_queue.put(
                this_multi_cam_tuple, np.mean(these_timestamps)
            )

            rich_console.log(
                "Created a multi_cam_tuple - queue size: {}".format(
                    self.multi_cam_tuple_queue.qsize()
                )
            )

    def stitch_multicam_image(self, multi_cam_tuple):
        """Take in a multi-cam-tuple (containing images from each camera during the period of time defined by the attached timestamps)

        Args:
            multi_cam_tuple (tuple of tuples): The multi_cam_tuple produced by `self.grab_incoming_cam_tuples()` comprising a timestamp and a tuple from each of the cameras. Each camera's tuple consists of the camera's ID/Number, the image frame, and the timestamp that frame was recorded. The multi-camtimestamp is the mean of each of the timestamps from the individual cameras.
        Returns:
            multi_cam_image: an image of size camera_res_width*num_cams x camera_res_height The images are synchronized within the precision defined by the timestamps included in the individual camera tuples.
        """

        these_images_list = [None] * self.num_cams  # empty list of size (numCam)

        for this_cam_num in range(self.num_cams):
            these_images_list[this_cam_num] = multi_cam_tuple[this_cam_num][
                1
            ]  # and that's how you navigate nested tuples, lol

        multi_cam_image = np.hstack(
            these_images_list
        )  # create multiFrame_image by stitching together (horizontally stacking) incoming camera images (matrices)
        return multi_cam_image

        # rich_console.log('Created a multi_cam_image - queue size: {}'.format(self.multi_cam_tuple_queue.qsize()))

    ###
    ###
    ###  ███████ ██   ██  ██████  ██     ██     ██    ██ ██ ██████
    ###  ██      ██   ██ ██    ██ ██     ██     ██    ██ ██ ██   ██
    ###  ███████ ███████ ██    ██ ██  █  ██     ██    ██ ██ ██   ██
    ###       ██ ██   ██ ██    ██ ██ ███ ██      ██  ██  ██ ██   ██
    ###  ███████ ██   ██  ██████   ███ ███        ████   ██ ██████
    ###
    ###                                                             6

    def show_multi_cam_opencv(self):
        """display multi_cam_image using `cv2.imshow` and maybe save it to mp4, who knows?"""
        rich_console.rule("Launching Multi Cam Viewer")
        while not self.exit_event.is_set():
            if not self.multi_cam_tuple_queue.empty():

                this_multi_cam_tuple = self.multi_cam_tuple_queue.get()
                self.save_synchronized_videos(this_multi_cam_tuple)
                this_multi_cam_image = self.stitch_multicam_image(this_multi_cam_tuple)

                if self._save_multi_cam_to_mp4:
                    if self._output_multi_cam_video_object is None:
                        self.initialize_multi_cam_output_video(this_multi_cam_image)

                    self._output_multi_cam_video_object.write(this_multi_cam_image)

                if self._save_each_cam_to_mp4:
                    if self._each_cam_video_writer_object_list is None:
                        self.initialize_each_cam_output_video(this_multi_cam_tuple)

                    for this_cam_num in range(self.num_cams):
                        self._each_cam_video_writer_object_list[this_cam_num].write(
                            this_multi_cam_tuple[this_cam_num][1]
                        )

                cv2.imshow(self._rec_name, this_multi_cam_image)
                key = cv2.waitKey(1)

                if key == 27:  # exit on ESC
                    break

                if (
                    cv2.getWindowProperty(self._rec_name, cv2.WND_PROP_VISIBLE) < 1
                ):  # break loop if window closed
                    break

        cv2.destroyAllWindows()

        if self._save_multi_cam_to_mp4:
            self._output_multi_cam_video_object.release()

        if self._save_each_cam_to_mp4:
            for this_cam_num in range(self.num_cams):
                self._each_cam_video_writer_object_list[this_cam_num].release()

        rich_console.rule("Shutting down MultiCamera Viewer")
        self.exit_event.set()  # send the 'Exit' signal to everyone.

    def save_synchronized_videos(self, multi_cam_tuple):
        """save camera streams into individual videos (that can be processed with pre-alpha freemocap"""
        these_images_list = [None] * self.num_cams  # empty list of size (numCam)

        for this_cam_num in range(self.num_cams):
            this_cam_image = multi_cam_tuple[this_cam_num][
                1
            ]  # and that's how you navigate nested tuples, lol

    ###
    ###
    ###  ██ ███    ██ ██ ████████      ██████  ██    ██ ████████     ██    ██ ██ ██████
    ###  ██ ████   ██ ██    ██        ██    ██ ██    ██    ██        ██    ██ ██ ██   ██
    ###  ██ ██ ██  ██ ██    ██        ██    ██ ██    ██    ██        ██    ██ ██ ██   ██
    ###  ██ ██  ██ ██ ██    ██        ██    ██ ██    ██    ██         ██  ██  ██ ██   ██
    ###  ██ ██   ████ ██    ██         ██████   ██████     ██          ████   ██ ██████
    ###
    ###

    def initialize_multi_cam_output_video(self, multi_cam_image):
        """use  the multi_cam_image to initialize the video
            multicam image will be of size  [cam_resolution_width*num_cams by cam_resolution_height]
        Args:
            multi_cam_image ([type]): [description]
        """
        # create video save object
        (
            self._multi_cam_image_height,
            self._multi_cam_image_width,
            channels,
        ) = multi_cam_image.shape

        self.multi_cam_image_size = (
            self._multi_cam_image_width,
            self._multi_cam_image_height,
        )
        fourcc = cv2.VideoWriter_fourcc(*"DIVX")
        self._output_multi_cam_vid_fileName = (
            str(self._save_path / self._rec_name) + "_outVid.mp4"
        )
        fps = 25  # this is a bad and stupid guess, but it's actually kinda tricky to guess what is the right thing to put here. I'll fix this later and expect videos to be a bit faster than usual :(
        self._output_multi_cam_video_object = cv2.VideoWriter(
            self._output_multi_cam_vid_fileName, fourcc, fps, self.multi_cam_image_size
        )

    def initialize_each_cam_output_video(self, multi_cam_tuple):

        self._each_cam_video_writer_object_list = [None] * self.num_cams
        self._each_cam_video_filename_list = [None] * self.num_cams

        self.syncedVidsPath = self._save_path / "Synchronized_Videos"
        self.syncedVidsPath.mkdir(parents=True)

        for this_cam_num in range(self.num_cams):
            # create video save object
            this_cam_image = multi_cam_tuple[this_cam_num][1]
            this_cam_timestamp_unix_ns = multi_cam_tuple[this_cam_num][2]
            (
                self._cam_image_height,
                self._cam_image_width,
                channels,
            ) = this_cam_image.shape

            self._cam_image_size = (self._cam_image_width, self._cam_image_height)
            fourcc = cv2.VideoWriter_fourcc(*"DIVX")

            this_cam_vid_filename = (
                self._rec_name + "_Camera_" + str(this_cam_num) + "_synchronized.mp4"
            )
            self._each_cam_video_filename_list[this_cam_num] = (
                self.syncedVidsPath / this_cam_vid_filename
            )

            fps = 25  # this is a bad and stupid guess, but it's actually kinda tricky to guess what is the right thing to put here. I'll fix this later and expect videos to be a bit faster than usual :(
            self._each_cam_video_writer_object_list[this_cam_num] = cv2.VideoWriter(
                str(self._each_cam_video_filename_list[this_cam_num]),
                fourcc,
                fps,
                self._cam_image_size,
            )

    ##
    ##
    ##
    ##   ██████  ██       ██████  ████████     ████████ ██ ███    ███ ███████ ███████ ████████  █████  ███    ███ ██████  ███████
    ##   ██   ██ ██      ██    ██    ██           ██    ██ ████  ████ ██      ██         ██    ██   ██ ████  ████ ██   ██ ██
    ##   ██████  ██      ██    ██    ██           ██    ██ ██ ████ ██ █████   ███████    ██    ███████ ██ ████ ██ ██████  ███████
    ##   ██      ██      ██    ██    ██           ██    ██ ██  ██  ██ ██           ██    ██    ██   ██ ██  ██  ██ ██           ██
    ##   ██      ███████  ██████     ██           ██    ██ ██      ██ ███████ ███████    ██    ██   ██ ██      ██ ██      ███████
    ##
    ##

    def create_diagnostic_images(self):
        """plot some diagnostics to assess quality of camera sync"""
        try:
            camTimestamps = (
                self.each_cam_timestamps_unix_ns - self.init_start_time
            ) / 1e9  # subtract start time and convert to sec

            npy_save_path = self._save_path / "multi_cam_timestamps_frameNum_camNum.npy"
            np.save(str(npy_save_path), camTimestamps)
            rich_console.log("saving timestamp data to - " + str(npy_save_path))

            meanMultiFrameTimestamp = np.mean(camTimestamps, axis=1)
            meanMultiFrameTimespan = np.max(camTimestamps, axis=1) - np.min(
                camTimestamps, axis=1
            )  # what was the timespan covered by each frame
            plt.ion()
            fig = plt.figure(figsize=(18, 10))
            max_frame_duration = 0.1
            ax1 = plt.subplot(
                231,
                title="Camera Frame Timestamp vs Frame#",
                xlabel="Frame#",
                ylabel="Timestamp (sec)",
            )
            ax2 = plt.subplot(
                232,
                ylim=(0, max_frame_duration),
                title="Camera Frame Duration Trace",
                xlabel="Frame#",
                ylabel="Duration (sec)",
            )
            ax3 = plt.subplot(
                233,
                xlim=(0, max_frame_duration),
                title="Camera Frame Duration Histogram (count)",
                xlabel="Duration(s, 1ms bins)",
                ylabel="Probability",
            )
            ax4 = plt.subplot(
                234,
                title="MuliFrame Timestamp vs Frame#",
                xlabel="Frame#",
                ylabel="Timestamp (sec)",
            )
            ax5 = plt.subplot(
                235,
                ylim=(0, max_frame_duration),
                title="Multi Frame Duration/Span Trace",
                xlabel="Frame#",
                ylabel="Duration (sec)",
            )
            ax6 = plt.subplot(
                236,
                xlim=(0, max_frame_duration),
                title="MultiFrame Duration Histogram (count)",
                xlabel="Duration(s, 1ms bins)",
                ylabel="Probability",
            )

            for camNum in range(self.num_cams):
                thisCamTimestamps = camTimestamps[:, camNum]
                ax1.plot(thisCamTimestamps, label="Camera#" + str(camNum))
                ax1.legend()
                ax2.plot(np.diff(thisCamTimestamps), ".")
                ax3.hist(
                    np.diff(thisCamTimestamps),
                    bins=np.arange(0, max_frame_duration, 0.001),
                    alpha=0.5,
                )

            ax4.plot(
                meanMultiFrameTimestamp,
                color="darkslategrey",
                label="MultiFrame" + str(camNum),
            )
            ax5.plot(
                np.diff(meanMultiFrameTimestamp),
                ".",
                color="darkslategrey",
                label="Frame Duration",
            )
            ax5.plot(
                meanMultiFrameTimespan, ".", color="orangered", label="Frame TimeSpan"
            )
            ax5.legend()
            ax6.hist(
                np.diff(meanMultiFrameTimestamp),
                bins=np.arange(0, max_frame_duration, 0.001),
                density=True,
                alpha=0.5,
                color="darkslategrey",
                label="Frame Duration",
            )
            ax6.hist(
                np.diff(meanMultiFrameTimespan),
                bins=np.arange(0, max_frame_duration, 0.001),
                density=True,
                alpha=0.5,
                color="orangered",
                label="Frame Timespan",
            )
            ax5.legend()

            fig_save_path = self._save_path / "recording_diagnostics.png"
            plt.savefig(str(fig_save_path))
            rich_console.log("Saving diagnostic figure to - " + str(fig_save_path))
            plt.show()
            plt.waitforbuttonpress()
        except:
            rich_console.print_exception()
        f = 9

    ###
    ### ███████ ████████  ██████
    ### ██         ██    ██
    ### █████      ██    ██
    ### ██         ██    ██
    ### ███████    ██     ██████     ██ ██ ██
    ###

    def __enter__(self):
        """Context manager -  No need to do anything special on start"""
        return self

    def __exit__(self, exc_type, exc_value, exc_traceback):
        """Context manager -  on exit, set `self.exit_event` to activate shutdown sequence"""
        self.create_diagnostic_images()
        return self


###
###
###   ██ ███████                     ███    ███  █████  ██ ███    ██
###   ██ ██                          ████  ████ ██   ██ ██ ████   ██
###   ██ █████                       ██ ████ ██ ███████ ██ ██ ██  ██
###   ██ ██                          ██  ██  ██ ██   ██ ██ ██  ██ ██
###   ██ ██          ███████ ███████ ██      ██ ██   ██ ██ ██   ████ ███████ ███████
###
###


if __name__ == "__main__":
    pathos_mp_helper.freeze_support()
    console = Console()  # create rich console to catch and print exceptions

    import socket

<<<<<<< HEAD
    this_computer_name = socket.gethostname()

    freemocap_data_path = None
    in_rotation_codes_list = None

    if this_computer_name == "jon-hallway-XPS-8930":
        freemocap_data_path = Path("/home/jon/Dropbox/FreeMoCapProject/FreeMocap_Data")
        in_rotation_codes_list = [
            "cv2.ROTATE_90_COUNTERCLOCKWISE",
            "cv2.ROTATE_90_COUNTERCLOCKWISE",
            "cv2.ROTATE_90_CLOCKWISE",
            "cv2.ROTATE_90_CLOCKWISE",
            "cv2.ROTATE_90_CLOCKWISE",
        ]
    elif this_computer_name == "DESKTOP-DCG6K4F":
        freemocap_data_path = Path(
            r"C:\Users\jonma\Dropbox\FreeMoCapProject\FreeMocap_Data"
        )
    elif this_computer_name == "DESKTOP-V3D343U":
        freemocap_data_path = Path(
            r"C:\Users\WindowsPC_Hallway\Dropbox\FreeMoCapProject\FreeMocap_Data"
        )
    elif this_computer_name == "Jons-MacBook-Pro.local":
        freemocap_data_path = Path("/Users/jon/Dropbox/FreeMoCapProject")

    try:
        multi_cam = FMC_MultiCamera(
            freemocap_data_folder=str(freemocap_data_path),
            save_each_cam_to_mp4=True,
            rotation_codes_list=in_rotation_codes_list,
        )
=======
    freemocap_data_path=None
    in_rotation_codes_list=None
    in_cams_to_use_list = None

    if this_computer_name=='jon-hallway-XPS-8930':
        freemocap_data_path = Path('/home/jon/Dropbox/FreeMoCapProject/FreeMocap_Data')
        
    elif this_computer_name == 'DESKTOP-DCG6K4F':
        freemocap_data_path = Path(r'C:\Users\jonma\Dropbox\FreeMoCapProject\FreeMocap_Data')
        in_rotation_codes_list = ['cv2.ROTATE_90_COUNTERCLOCKWISE', 'cv2.ROTATE_90_COUNTERCLOCKWISE', 'cv2.ROTATE_90_CLOCKWISE', 'cv2.ROTATE_90_CLOCKWISE', 'cv2.ROTATE_90_CLOCKWISE', ]
        in_cams_to_use_list = [0,1,2,3,4]
    elif this_computer_name == 'DESKTOP-V3D343U':
        freemocap_data_path = Path(r'C:\Users\WindowsPC_Hallway\Dropbox\FreeMoCapProject\FreeMocap_Data')
    elif this_computer_name == 'Jons-MacBook-Pro.local':
        freemocap_data_path = Path('/Users/jon/Dropbox/FreeMoCapProject')

    try:
        multi_cam = FMC_MultiCamera(freemocap_data_folder=str(freemocap_data_path), save_each_cam_to_mp4 = True, rotation_codes_list=in_rotation_codes_list, cams_to_use_list=in_cams_to_use_list)
>>>>>>> 87481d52
        multi_cam.start(standalone_mode=True)

    except Exception:
        console.print_exception()<|MERGE_RESOLUTION|>--- conflicted
+++ resolved
@@ -317,7 +317,7 @@
             for cam_num in range(self.num_cams):
                 this_cam_image_timestamp_tuple = self.cam_frame_queue.get()
                 this_cam_num = this_cam_image_timestamp_tuple[0]
-                this_cam_index = self.cams_to_use_list.webcam_id(this_cam_num)
+                this_cam_index = self.cams_to_use_list.port_number(this_cam_num)
                 these_images_list[this_cam_index] = this_cam_image_timestamp_tuple[1]
                 these_timestamps[this_cam_index] = this_cam_image_timestamp_tuple[2]
                 this_multi_cam_tuple_as_a_list[
@@ -663,14 +663,19 @@
 
     import socket
 
-<<<<<<< HEAD
     this_computer_name = socket.gethostname()
 
     freemocap_data_path = None
     in_rotation_codes_list = None
+    in_cams_to_use_list = None
 
     if this_computer_name == "jon-hallway-XPS-8930":
         freemocap_data_path = Path("/home/jon/Dropbox/FreeMoCapProject/FreeMocap_Data")
+
+    elif this_computer_name == "DESKTOP-DCG6K4F":
+        freemocap_data_path = Path(
+            r"C:\Users\jonma\Dropbox\FreeMoCapProject\FreeMocap_Data"
+        )
         in_rotation_codes_list = [
             "cv2.ROTATE_90_COUNTERCLOCKWISE",
             "cv2.ROTATE_90_COUNTERCLOCKWISE",
@@ -678,10 +683,7 @@
             "cv2.ROTATE_90_CLOCKWISE",
             "cv2.ROTATE_90_CLOCKWISE",
         ]
-    elif this_computer_name == "DESKTOP-DCG6K4F":
-        freemocap_data_path = Path(
-            r"C:\Users\jonma\Dropbox\FreeMoCapProject\FreeMocap_Data"
-        )
+        in_cams_to_use_list = [0, 1, 2, 3, 4]
     elif this_computer_name == "DESKTOP-V3D343U":
         freemocap_data_path = Path(
             r"C:\Users\WindowsPC_Hallway\Dropbox\FreeMoCapProject\FreeMocap_Data"
@@ -694,27 +696,8 @@
             freemocap_data_folder=str(freemocap_data_path),
             save_each_cam_to_mp4=True,
             rotation_codes_list=in_rotation_codes_list,
+            cams_to_use_list=in_cams_to_use_list,
         )
-=======
-    freemocap_data_path=None
-    in_rotation_codes_list=None
-    in_cams_to_use_list = None
-
-    if this_computer_name=='jon-hallway-XPS-8930':
-        freemocap_data_path = Path('/home/jon/Dropbox/FreeMoCapProject/FreeMocap_Data')
-        
-    elif this_computer_name == 'DESKTOP-DCG6K4F':
-        freemocap_data_path = Path(r'C:\Users\jonma\Dropbox\FreeMoCapProject\FreeMocap_Data')
-        in_rotation_codes_list = ['cv2.ROTATE_90_COUNTERCLOCKWISE', 'cv2.ROTATE_90_COUNTERCLOCKWISE', 'cv2.ROTATE_90_CLOCKWISE', 'cv2.ROTATE_90_CLOCKWISE', 'cv2.ROTATE_90_CLOCKWISE', ]
-        in_cams_to_use_list = [0,1,2,3,4]
-    elif this_computer_name == 'DESKTOP-V3D343U':
-        freemocap_data_path = Path(r'C:\Users\WindowsPC_Hallway\Dropbox\FreeMoCapProject\FreeMocap_Data')
-    elif this_computer_name == 'Jons-MacBook-Pro.local':
-        freemocap_data_path = Path('/Users/jon/Dropbox/FreeMoCapProject')
-
-    try:
-        multi_cam = FMC_MultiCamera(freemocap_data_folder=str(freemocap_data_path), save_each_cam_to_mp4 = True, rotation_codes_list=in_rotation_codes_list, cams_to_use_list=in_cams_to_use_list)
->>>>>>> 87481d52
         multi_cam.start(standalone_mode=True)
 
     except Exception:
