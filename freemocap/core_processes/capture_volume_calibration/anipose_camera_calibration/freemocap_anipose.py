# Most of this was copied (with permission) from the original `aniposelib` package (https://github.com/lambdaloop/aniposelib), and we're adapting it to our needs here. M
# ore info on Anipoise: https://anipose.readthedocs.io/en/latest/

import itertools
import logging
import multiprocessing
from pathlib import Path
import queue
import time
from collections import defaultdict, Counter
from copy import copy

import cv2
import numpy as np
import toml
from aniposelib.boards import extract_points, extract_rtvecs, get_video_params, merge_rows, CharucoBoard
from aniposelib.utils import get_rtvec, make_M
from numba import jit
from scipy import optimize
from scipy import signal
from scipy.cluster.hierarchy import linkage, fcluster
from scipy.cluster.vq import whiten
from scipy.linalg import inv as inverse
from scipy.sparse import dok_matrix
from tqdm import trange
from typing import List

from skellytracker.trackers.charuco_tracker.charuco_model_info import CharucoModelInfo, CharucoTrackingParams
from skellytracker.process_folder_of_videos import process_list_of_videos

numba_logger = logging.getLogger("numba")
numba_logger.setLevel(logging.WARNING)

logger = logging.getLogger(__name__)


@jit(nopython=True, parallel=False)
def triangulate_simple(points, camera_mats):
    num_cams = len(camera_mats)
    A = np.zeros((num_cams * 2, 4))
    for i in range(num_cams):
        x, y = points[i]
        mat = camera_mats[i]
        A[(i * 2): (i * 2 + 1)] = x * mat[2] - mat[0]
        A[(i * 2 + 1): (i * 2 + 2)] = y * mat[2] - mat[1]
    u, s, vh = np.linalg.svd(A, full_matrices=True)
    p3d = vh[-1]
    p3d = p3d[:3] / p3d[3]
    return p3d


def get_error_dict(errors_full, min_points=10):
    n_cams = errors_full.shape[0]
    errors_norm = np.linalg.norm(errors_full, axis=2)

    good = ~np.isnan(errors_full[:, :, 0])

    error_dict = dict()

    for i in range(n_cams):
        for j in range(i + 1, n_cams):
            subset = good[i] & good[j]
            err_subset = errors_norm[:, subset][[i, j]]
            err_subset_mean = np.mean(err_subset, axis=0)
            if np.sum(subset) > min_points:
                percents = np.percentile(err_subset_mean, [15, 75])
                # percents = np.percentile(err_subset, [25, 75])
                error_dict[(i, j)] = (err_subset.shape[1], percents)
    return error_dict


def check_errors(cgroup, imgp):
    p3ds = cgroup.triangulate(imgp)
    errors_full = cgroup.reprojection_error(p3ds, imgp, mean=False)
    return get_error_dict(errors_full)


def subset_extra(extra, ixs):
    if extra is None:
        return None

    new_extra = {
        "objp": extra["objp"][ixs],
        "ids": extra["ids"][ixs],
        "rvecs": extra["rvecs"][:, ixs],
        "tvecs": extra["tvecs"][:, ixs],
    }
    return new_extra


def resample_points_extra(imgp, extra, n_samp=25):
    n_cams, n_points, _ = imgp.shape
    ids = remap_ids(extra["ids"])
    n_ids = np.max(ids) + 1
    good = ~np.isnan(imgp[:, :, 0])
    ixs = np.arange(n_points)

    cam_counts = np.zeros((n_ids, n_cams), dtype="int64")
    for idnum in range(n_ids):
        cam_counts[idnum] = np.sum(good[:, ids == idnum], axis=1)
    cam_counts_random = cam_counts + np.random.random(size=cam_counts.shape)
    best_boards = np.argsort(-cam_counts_random, axis=0)

    cam_totals = np.zeros(n_cams, dtype="int64")

    include = set()
    for cam_num in range(n_cams):
        for board_id in best_boards[:, cam_num]:
            include.update(ixs[ids == board_id])
            cam_totals += cam_counts[board_id]
            if cam_totals[cam_num] >= n_samp or cam_counts_random[board_id, cam_num] < 1:
                break

    final_ixs = sorted(include)
    newp = imgp[:, final_ixs]
    extra = subset_extra(extra, final_ixs)
    return newp, extra


def resample_points(imgp, extra=None, n_samp=25):
    # if extra is not None:
    #     return resample_points_extra(imgp, extra, n_samp)

    n_cams = imgp.shape[0]
    good = ~np.isnan(imgp[:, :, 0])
    ixs = np.arange(imgp.shape[1])

    num_cams = np.sum(~np.isnan(imgp[:, :, 0]), axis=0)

    include = set()

    for i in range(n_cams):
        for j in range(i + 1, n_cams):
            subset = good[i] & good[j]
            n_good = np.sum(subset)
            if n_good > 0:
                ## pick points, prioritizing points seen by more cameras
                arr = np.copy(num_cams[subset]).astype("float64")
                arr += np.random.random(size=arr.shape)
                picked_ix = np.argsort(-arr)[:n_samp]
                picked = ixs[subset][picked_ix]
                include.update(picked)

    final_ixs = sorted(include)
    newp = imgp[:, final_ixs]
    extra = subset_extra(extra, final_ixs)
    return newp, extra


def medfilt_data(values, size=15):
    padsize = size + 5
    vpad = np.pad(values, (padsize, padsize), mode="reflect")
    vpadf = signal.medfilt(vpad, kernel_size=size)
    return vpadf[padsize:-padsize]


def nan_helper(y):
    return np.isnan(y), lambda z: z.nonzero()[0]


def interpolate_data(vals):
    nans, ix = nan_helper(vals)
    out = np.copy(vals)
    try:
        out[nans] = np.interp(ix(nans), ix(~nans), vals[~nans])
    except ValueError:
        out[:] = 0
    return out


def remap_ids(ids):
    unique_ids = np.unique(ids)
    ids_out = np.copy(ids)
    for i, num in enumerate(unique_ids):
        ids_out[ids == num] = i
    return ids_out


def transform_points(points, rvecs, tvecs):
    """Rotate points by given rotation vectors and translate.
    Rodrigues' rotation formula is used.
    """
    theta = np.linalg.norm(rvecs, axis=1)[:, np.newaxis]
    with np.errstate(invalid="ignore"):
        v = rvecs / theta
        v = np.nan_to_num(v)
    dot = np.sum(points * v, axis=1)[:, np.newaxis]
    cos_theta = np.cos(theta)
    sin_theta = np.sin(theta)

    rotated = cos_theta * points + sin_theta * np.cross(v, points) + dot * (1 - cos_theta) * v

    return rotated + tvecs


def get_connections(xs, cam_names=None, both=True):
    n_cams = xs.shape[0]
    n_points = xs.shape[1]

    if cam_names is None:
        cam_names = np.arange(n_cams)

    connections = defaultdict(int)

    for rnum in range(n_points):
        ixs = np.where(~np.isnan(xs[:, rnum, 0]))[0]
        keys = [cam_names[ix] for ix in ixs]
        for i in range(len(keys)):
            for j in range(i + 1, len(keys)):
                a = keys[i]
                b = keys[j]
                connections[(a, b)] += 1
                if both:
                    connections[(b, a)] += 1

    return connections


def get_calibration_graph(rtvecs, cam_names=None):
    n_cams = rtvecs.shape[0]
    n_points = rtvecs.shape[1]

    if cam_names is None:
        cam_names = np.arange(n_cams)

    connections = get_connections(rtvecs, np.arange(n_cams))

    components = dict(zip(np.arange(n_cams), range(n_cams)))
    edges = set(connections.items())

    graph = defaultdict(list)

    for edgenum in range(n_cams - 1):
        if len(edges) == 0:
            component_names = dict()
            for k, v in list(components.items()):
                component_names[cam_names[k]] = v
            raise ValueError(
                """
Could not build calibration graph.
Some group of cameras could not be paired by simultaneous calibration board detections.
Check which cameras have different group numbers below to see the missing edges.
{}""".format(
                    component_names
                )
            )

        (a, b), weight = max(edges, key=lambda x: x[1])
        graph[a].append(b)
        graph[b].append(a)

        match = components[a]
        replace = components[b]
        for k, v in components.items():
            if match == v:
                components[k] = replace

        for e in edges.copy():
            (a, b), w = e
            if components[a] == components[b]:
                edges.remove(e)

    return graph


def find_calibration_pairs(graph, source=None):
    pairs = []
    explored = set()

    if source is None:
        source = sorted(graph.keys())[0]

    q = queue.deque()
    q.append(source)

    while len(q) > 0:
        item = q.pop()
        explored.add(item)

        for new in graph[item]:
            if new not in explored:
                q.append(new)
                pairs.append((item, new))
    return pairs


def compute_camera_matrices(rtvecs, pairs):
    extrinsics = dict()
    source = pairs[0][0]
    extrinsics[source] = np.identity(4)
    for a, b in pairs:
        ext = get_transform(rtvecs, b, a)
        extrinsics[b] = np.matmul(ext, extrinsics[a])
    return extrinsics


def get_transform(rtvecs, left, right):
    L = []
    for dix in range(rtvecs.shape[1]):
        d = rtvecs[:, dix]
        good = ~np.isnan(d[:, 0])

        if good[left] and good[right]:
            M_left = make_M(d[left, 0:3], d[left, 3:6])
            M_right = make_M(d[right, 0:3], d[right, 3:6])
            M = np.matmul(M_left, inverse(M_right))
            L.append(M)
    L_best = select_matrices(L)
    M_mean = mean_transform(L_best)
    # M_mean = mean_transform_robust(L, M_mean, error=0.5)
    # M_mean = mean_transform_robust(L, M_mean, error=0.2)
    M_mean = mean_transform_robust(L, M_mean, error=0.1)
    return M_mean


def get_most_common(vals):
    Z = linkage(whiten(vals), "ward")
    n_clust = max(len(vals) / 10, 3)
    clusts = fcluster(Z, t=n_clust, criterion="maxclust")
    cc = Counter(clusts[clusts >= 0])
    most = cc.most_common(n=1)
    top = most[0][0]
    good = clusts == top
    return good


def select_matrices(Ms):
    Ms = np.array(Ms)
    rvecs = [cv2.Rodrigues(M[:3, :3])[0][:, 0] for M in Ms]
    tvecs = np.array([M[:3, 3] for M in Ms])
    best = get_most_common(np.hstack([rvecs, tvecs]))
    Ms_best = Ms[best]
    return Ms_best


def mean_transform(M_list):
    rvecs = [cv2.Rodrigues(M[:3, :3])[0][:, 0] for M in M_list]
    tvecs = [M[:3, 3] for M in M_list]

    rvec = np.mean(rvecs, axis=0)
    tvec = np.mean(tvecs, axis=0)

    return make_M(rvec, tvec)


def mean_transform_robust(M_list, approx=None, error=0.3):
    if approx is None:
        M_list_robust = M_list
    else:
        M_list_robust = []
        for M in M_list:
            rot_error = (M - approx)[:3, :3]
            m = np.max(np.abs(rot_error))
            if m < error:
                M_list_robust.append(M)
    return mean_transform(M_list_robust)


def get_initial_extrinsics(rtvecs, cam_names=None):
    graph = get_calibration_graph(rtvecs, cam_names)
    pairs = find_calibration_pairs(graph, source=0)
    extrinsics = compute_camera_matrices(rtvecs, pairs)

    n_cams = rtvecs.shape[0]
    rvecs = []
    tvecs = []
    for cnum in range(n_cams):
        rvec, tvec = get_rtvec(extrinsics[cnum])
        rvecs.append(rvec)
        tvecs.append(tvec)
    rvecs = np.array(rvecs)
    tvecs = np.array(tvecs)
    return rvecs, tvecs


class Camera:
    def __init__(
            self,
            matrix=np.eye(3),
            dist=np.zeros(5),
            size=None,
            rvec=np.zeros(3),
            tvec=np.zeros(3),
            name=None,
            extra_dist=False,
    ):
        self.set_camera_matrix(matrix)
        self.set_distortions(dist)
        self.set_size(size)
        self.set_rotation(rvec)
        self.set_translation(tvec)
        self.set_name(name)
        self.extra_dist = extra_dist

    def get_dict(self):
        return {
            "name": self.get_name(),
            "size": list(self.get_size()),
            "matrix": self.get_camera_matrix().tolist(),
            "distortions": self.get_distortions().tolist(),
            "rotation": self.get_rotation().tolist(),
            "translation": self.get_translation().tolist(),
        }

    def load_dict(self, d):
        self.set_camera_matrix(d["matrix"])
        self.set_rotation(d["rotation"])
        self.set_translation(d["translation"])
        self.set_distortions(d["distortions"])
        self.set_name(d["name"])
        self.set_size(d["size"])

    def from_dict(d):
        cam = Camera()
        cam.load_dict(d)
        return cam

    def get_camera_matrix(self):
        return self.matrix

    def get_distortions(self):
        return self.dist

    def set_camera_matrix(self, matrix):
        self.matrix = np.array(matrix, dtype="float64")

    def set_focal_length(self, fx, fy=None):
        if fy is None:
            fy = fx
        self.matrix[0, 0] = fx
        self.matrix[1, 1] = fy

    def get_focal_length(self, both=False):
        fx = self.matrix[0, 0]
        fy = self.matrix[1, 1]
        if both:
            return (fx, fy)
        else:
            return (fx + fy) / 2.0

    def set_distortions(self, dist):
        self.dist = np.array(dist, dtype="float64").ravel()

    def set_rotation(self, rvec):
        self.rvec = np.array(rvec, dtype="float64").ravel()

    def get_rotation(self):
        return self.rvec

    def set_translation(self, tvec):
        self.tvec = np.array(tvec, dtype="float64").ravel()

    def get_translation(self):
        return self.tvec

    def get_extrinsics_mat(self):
        return make_M(self.rvec, self.tvec)

    def get_name(self):
        return self.name

    def set_name(self, name):
        self.name = str(name)

    def set_size(self, size):
        """set size as (width, height)"""
        self.size = size

    def get_size(self):
        """get size as (width, height)"""
        return self.size

    def resize_camera(self, scale):
        """resize the camera by scale factor, updating intrinsics to match"""
        size = self.get_size()
        new_size = size[0] * scale, size[1] * scale
        matrix = self.get_camera_matrix()
        new_matrix = matrix * scale
        new_matrix[2, 2] = 1
        self.set_size(new_size)
        self.set_camera_matrix(new_matrix)

    def get_params(self):
        params = np.zeros(8 + self.extra_dist, dtype="float64")
        params[0:3] = self.get_rotation()
        params[3:6] = self.get_translation()
        params[6] = self.get_focal_length()
        dist = self.get_distortions()
        params[7] = dist[0]
        if self.extra_dist:
            params[8] = dist[1]
        return params

    def set_params(self, params):
        self.set_rotation(params[0:3])
        self.set_translation(params[3:6])
        self.set_focal_length(params[6])

        dist = np.zeros(5, dtype="float64")
        dist[0] = params[7]
        if self.extra_dist:
            dist[1] = params[8]
        self.set_distortions(dist)

    def distort_points(self, points):
        shape = points.shape
        points = points.reshape(-1, 1, 2)
        new_points = np.dstack([points, np.ones((points.shape[0], 1, 1))])
        out, _ = cv2.projectPoints(
            new_points,
            np.zeros(3),
            np.zeros(3),
            self.matrix.astype("float64"),
            self.dist.astype("float64"),
        )
        return out.reshape(shape)

    def undistort_points(self, points):
        shape = points.shape
        points = points.reshape(-1, 1, 2)
        out = cv2.undistortPoints(points, self.matrix.astype("float64"), self.dist.astype("float64"))
        return out.reshape(shape)

    def project(self, points):
        points = points.reshape(-1, 1, 3)
        out, _ = cv2.projectPoints(
            points,
            self.rvec,
            self.tvec,
            self.matrix.astype("float64"),
            self.dist.astype("float64"),
        )
        return out

    def single_camera_reprojection_error(self, p3d, p2d):
        projecting_3d_points_onto_2d_image_plane_og = self.project(p3d)
        projecting_3d_points_onto_2d_image_plane = projecting_3d_points_onto_2d_image_plane_og.reshape(p2d.shape)
        return p2d - projecting_3d_points_onto_2d_image_plane

    def copy(self):
        return Camera(
            matrix=self.get_camera_matrix().copy(),
            dist=self.get_distortions().copy(),
            size=self.get_size(),
            rvec=self.get_rotation().copy(),
            tvec=self.get_translation().copy(),
            name=self.get_name(),
            extra_dist=self.extra_dist,
        )


class FisheyeCamera(Camera):
    def __init__(
            self,
            matrix=np.eye(3),
            dist=np.zeros(4),
            size=None,
            rvec=np.zeros(3),
            tvec=np.zeros(3),
            name=None,
            extra_dist=False,
    ):
        self.set_camera_matrix(matrix)
        self.set_distortions(dist)
        self.set_size(size)
        self.set_rotation(rvec)
        self.set_translation(tvec)
        self.set_name(name)
        self.extra_dist = extra_dist

    def from_dict(d):
        cam = FisheyeCamera()
        cam.load_dict(d)
        return cam

    def get_dict(self):
        d = super().get_dict()
        d["fisheye"] = True
        return d

    def distort_points(self, points):
        shape = points.shape
        points = points.reshape(-1, 1, 2)
        new_points = np.dstack([points, np.ones((points.shape[0], 1, 1))])
        out, _ = cv2.fisheye.projectPoints(
            new_points,
            np.zeros(3),
            np.zeros(3),
            self.matrix.astype("float64"),
            self.dist.astype("float64"),
        )
        return out.reshape(shape)

    def undistort_points(self, points):
        shape = points.shape
        points = points.reshape(-1, 1, 2)
        out = cv2.fisheye.undistortPoints(
            points.astype("float64"),
            self.matrix.astype("float64"),
            self.dist.astype("float64"),
        )
        return out.reshape(shape)

    def project(self, points):
        points = points.reshape(-1, 1, 3)
        out, _ = cv2.fisheye.projectPoints(
            points,
            self.rvec,
            self.tvec,
            self.matrix.astype("float64"),
            self.dist.astype("float64"),
        )
        return out

    def set_params(self, params):
        self.set_rotation(params[0:3])
        self.set_translation(params[3:6])
        self.set_focal_length(params[6])

        dist = np.zeros(4, dtype="float64")
        dist[0] = params[7]
        if self.extra_dist:
            dist[1] = params[8]
        # dist[2] = params[9]
        # dist[3] = params[10]
        self.set_distortions(dist)

    def get_params(self):
        params = np.zeros(8 + self.extra_dist, dtype="float64")
        params[0:3] = self.get_rotation()
        params[3:6] = self.get_translation()
        params[6] = self.get_focal_length()
        dist = self.get_distortions()
        params[7] = dist[0]
        if self.extra_dist:
            params[8] = dist[1]
        # params[9] = dist[2]
        # params[10] = dist[3]
        return params

    def copy(self):
        return FisheyeCamera(
            matrix=self.get_camera_matrix().copy(),
            dist=self.get_distortions().copy(),
            size=self.get_size(),
            rvec=self.get_rotation().copy(),
            tvec=self.get_translation().copy(),
            name=self.get_name(),
            extra_dist=self.extra_dist,
        )


class CameraGroup:
    def __init__(self, cameras, metadata={}):
        self.cameras = cameras
        self.metadata = metadata

    def subset_cameras(self, indices):
        cams = [self.cameras[ix].copy() for ix in indices]
        return CameraGroup(cams, self.metadata)

    def subset_cameras_names(self, names):
        cur_names = self.get_names()
        cur_names_dict = dict(zip(cur_names, range(len(cur_names))))
        indices = []
        for name in names:
            if name not in cur_names_dict:
                raise IndexError("name {} not part of camera names: {}".format(name, cur_names))
            indices.append(cur_names_dict[name])
        return self.subset_cameras(indices)

    def project(self, points):
        """Given an Nx3 array of points, this returns an CxNx2 array of 2D points,
        where C is the number of cameras"""
        points = points.reshape(-1, 1, 3)
        n_points = points.shape[0]
        n_cams = len(self.cameras)

        out = np.empty((n_cams, n_points, 2), dtype="float64")
        for cnum, cam in enumerate(self.cameras):
            out[cnum] = cam.project(points).reshape(n_points, 2)

        return out

    def triangulate(self, points, undistort=True, progress=False, kill_event: multiprocessing.Event = None):
        """Given an CxNx2 array, this returns an Nx3 array of points,
        where N is the number of points and C is the number of cameras"""

        assert points.shape[0] == len(
            self.cameras
        ), "Invalid points shape, first dim should be equal to" " number of cameras ({}), but shape is {}".format(
            len(self.cameras), points.shape
        )

        one_point = False
        if len(points.shape) == 2:
            points = points.reshape(-1, 1, 2)
            one_point = True

        if undistort:
            new_points = np.empty(points.shape)
            for cnum, cam in enumerate(self.cameras):
                # must copy in order to satisfy opencv underneath
                sub = np.copy(points[cnum])
                new_points[cnum] = cam.undistort_points(sub)
            points = new_points

        n_cams, n_points, _ = points.shape

        out = np.empty((n_points, 3))
        out[:] = np.nan

        cam_mats = np.array([cam.get_extrinsics_mat() for cam in self.cameras])

        if progress:
            iterator = trange(n_points, ncols=70)
        else:
            iterator = range(n_points)

        for ip in iterator:
            subp = points[:, ip, :]
            good = ~np.isnan(subp[:, 0])
            if np.sum(good) >= 2:
                out[ip] = triangulate_simple(subp[good], cam_mats[good])

            if kill_event is not None and kill_event.is_set():
                return None

        if one_point:
            out = out[0]

        return out

    def triangulate_possible(
            self,
            points,
            undistort=True,
            min_cams=2,
            progress=False,
            threshold=0.5,
            kill_event: multiprocessing.Event = None,
    ):
        """Given an CxNxPx2 array, this returns an Nx3 array of points
        by triangulating all possible points and picking the ones with
        best reprojection error
        where:
        C: number of cameras
        N: number of points
        P: number of possible options per point
        """

        assert points.shape[0] == len(
            self.cameras
        ), "Invalid points shape, first dim should be equal to" " number of cameras ({}), but shape is {}".format(
            len(self.cameras), points.shape
        )

        n_cams, n_points, n_possible, _ = points.shape

        cam_nums, point_nums, possible_nums = np.where(~np.isnan(points[:, :, :, 0]))

        all_iters = defaultdict(dict)

        for cam_num, point_num, possible_num in zip(cam_nums, point_nums, possible_nums):
            if cam_num not in all_iters[point_num]:
                all_iters[point_num][cam_num] = []
            all_iters[point_num][cam_num].append((cam_num, possible_num))

        for point_num in all_iters.keys():
            for cam_num in all_iters[point_num].keys():
                all_iters[point_num][cam_num].append(None)

        out = np.full((n_points, 3), np.nan, dtype="float64")
        picked_vals = np.zeros((n_cams, n_points, n_possible), dtype="bool")
        errors = np.zeros(n_points, dtype="float64")
        points_2d = np.full((n_cams, n_points, 2), np.nan, dtype="float64")

        if progress:
            iterator = trange(n_points, ncols=70)
        else:
            iterator = range(n_points)

        for point_ix in iterator:
            best_point = None
            best_error = 200

            n_cams_max = len(all_iters[point_ix])

            for picked in itertools.product(*all_iters[point_ix].values()):
                picked = [p for p in picked if p is not None]
                if len(picked) < min_cams and len(picked) != n_cams_max:
                    continue

                if kill_event is not None and kill_event.is_set():
                    return None

                cnums = [p[0] for p in picked]
                xnums = [p[1] for p in picked]

                pts = points[cnums, point_ix, xnums]
                cc = self.subset_cameras(cnums)

                p3d = cc.triangulate(pts, undistort=undistort)
                err = cc.reprojection_error(p3d, pts, mean=True)

                if err < best_error:
                    best_point = {
                        "error": err,
                        "point": p3d[:3],
                        "points": pts,
                        "picked": picked,
                        "joint_ix": point_ix,
                    }
                    best_error = err
                    if best_error < threshold:
                        break

            if best_point is not None:
                out[point_ix] = best_point["point"]
                picked = best_point["picked"]
                cnums = [p[0] for p in picked]
                xnums = [p[1] for p in picked]
                picked_vals[cnums, point_ix, xnums] = True
                errors[point_ix] = best_point["error"]
                points_2d[cnums, point_ix] = best_point["points"]

        # return out, picked_vals, points_2d, errors #original code from OG anipose
        return out  # simplify output so that `triangulate_ransac` can be used exactly the same way as `triangulate`

    def triangulate_ransac(
            self, points, undistort=True, min_cams=2, progress=False, kill_event: multiprocessing.Event = None
    ):
        """Given an CxNx2 array, this returns an Nx3 array of points,
        where N is the number of points and C is the number of cameras"""

        assert points.shape[0] == len(
            self.cameras
        ), "Invalid points shape, first dim should be equal to" " number of cameras ({}), but shape is {}".format(
            len(self.cameras), points.shape
        )

        n_cams, n_points, _ = points.shape

        points_ransac = points.reshape(n_cams, n_points, 1, 2)

        return self.triangulate_possible(
            points_ransac, undistort=undistort, min_cams=min_cams, progress=progress, kill_event=kill_event
        )

    @jit(parallel=True, forceobj=True)
    def reprojection_error(self, points_3d, points_2d, mean=False):
        """Given an Nx3 array of 3D points and an CxNx2 array of 2D points,
        where N is the number of points and C is the number of cameras,
        this returns an CxNx2 array of errors.
        Optionally mean=True, this averages the errors and returns array of length N of errors"""

        one_point = False
        if len(points_3d.shape) == 1 and len(points_2d.shape) == 2:
            points_3d = points_3d.reshape(1, 3)
            points_2d = points_2d.reshape(-1, 1, 2)
            one_point = True

        n_cams, n_points, _ = points_2d.shape
        assert points_3d.shape == (
            n_points,
            3,
        ), "shapes of 2D and 3D points are not consistent: " "2D={}, 3D={}".format(points_2d.shape, points_3d.shape)

        errors = np.empty((n_cams, n_points, 2))

        for camera_number, cam in enumerate(self.cameras):
            errors[camera_number] = cam.single_camera_reprojection_error(points_3d, points_2d[camera_number])

        if mean:
            errors_norm = np.linalg.norm(errors, axis=2)
            good = ~np.isnan(errors_norm)
            errors_norm[~good] = 0
            denom = np.sum(good, axis=0).astype("float64")
            denom[denom < 1.5] = np.nan
            errors = np.sum(errors_norm, axis=0) / denom

        if one_point:
            if mean:
                errors = float(errors[0])
            else:
                errors = errors.reshape(-1, 2)

        return errors

    def bundle_adjust_iter(
            self,
            p2ds,
            extra=None,
            n_iters=10,
            start_mu=15,
            end_mu=1,
            max_nfev=200,
            ftol=1e-4,
            n_samp_iter=100,
            n_samp_full=1000,
            error_threshold=0.3,
            verbose=False,
    ):
        """Given an CxNx2 array of 2D points,
        where N is the number of points and C is the number of cameras,
        this performs iterative bundle adjustsment to fine-tune the parameters of the cameras.
        That is, it performs bundle adjustment multiple times, adjusting the weights given to points
        to reduce the influence of outliers.
        This is inspired by the algorithm for Fast Global Registration by Zhou, Park, and Koltun
        """
        error_list = []

        assert p2ds.shape[0] == len(
            self.cameras
        ), "Invalid points shape, first dim should be equal to" " number of cameras ({}), but shape is {}".format(
            len(self.cameras), p2ds.shape
        )

        p2ds_full = p2ds
        extra_full = extra

        p2ds, extra = resample_points(p2ds_full, extra_full, n_samp=n_samp_full)
        error = self.average_error(p2ds, median=True)

        if verbose:
            print("error: ", error)

        mus = np.exp(np.linspace(np.log(start_mu), np.log(end_mu), num=n_iters))

        if verbose:
            print("n_samples: {}".format(n_samp_iter))

        for i in range(n_iters):
            p2ds, extra = resample_points(p2ds_full, extra_full, n_samp=n_samp_full)
            p3ds = self.triangulate(p2ds)
            errors_full = self.reprojection_error(p3ds, p2ds, mean=False)
            errors_norm = self.reprojection_error(p3ds, p2ds, mean=True)

            error_dict = get_error_dict(errors_full)
            max_error = 0
            min_error = 0
            for k, v in error_dict.items():
                num, percents = v
                max_error = max(percents[-1], max_error)
                min_error = max(percents[0], min_error)
            mu = max(min(max_error, mus[i]), min_error)

            good = errors_norm < mu
            extra_good = subset_extra(extra, good)
            p2ds_samp, extra_samp = resample_points(p2ds[:, good], extra_good, n_samp=n_samp_iter)

            error = np.median(errors_norm)
            error_list.append(error)

            if error < error_threshold:
                break

            if verbose:
                print(error_dict)
                print("error: {:.2f}, mu: {:.1f}, ratio: {:.3f}".format(error, mu, np.mean(good)))
                print(f"previous error scores: [magenta] {error_list}[/magenta]")

            self.bundle_adjust(
                p2ds_samp,
                extra_samp,
                loss="linear",
                ftol=ftol,
                max_nfev=max_nfev,
                verbose=verbose,
            )

        p2ds, extra = resample_points(p2ds_full, extra_full, n_samp=n_samp_full)
        p3ds = self.triangulate(p2ds)
        errors_full = self.reprojection_error(p3ds, p2ds, mean=False)
        errors_norm = self.reprojection_error(p3ds, p2ds, mean=True)
        error_dict = get_error_dict(errors_full)
        if verbose:
            print(error_dict)

        max_error = 0
        min_error = 0
        for k, v in error_dict.items():
            num, percents = v
            max_error = max(percents[-1], max_error)
            min_error = max(percents[0], min_error)
        mu = max(max(max_error, end_mu), min_error)

        good = errors_norm < mu
        extra_good = subset_extra(extra, good)
        self.bundle_adjust(
            p2ds[:, good],
            extra_good,
            loss="linear",
            ftol=ftol,
            max_nfev=max(200, max_nfev),
            verbose=verbose,
        )

        error = self.average_error(p2ds, median=True)

        p3ds = self.triangulate(p2ds)
        errors_full = self.reprojection_error(p3ds, p2ds, mean=False)
        error_dict = get_error_dict(errors_full)
        if verbose:
            print(error_dict)

        if verbose:
            print("error: ", error)

        return error

    def bundle_adjust(
            self,
            p2ds,
            extra=None,
            loss="linear",
            threshold=50,
            ftol=1e-4,
            max_nfev=1000,
            weights=None,
            start_params=None,
            verbose=True,
    ):
        """Given an CxNx2 array of 2D points,
        where N is the number of points and C is the number of cameras,
        this performs bundle adjustsment to fine-tune the parameters of the cameras"""

        assert p2ds.shape[0] == len(
            self.cameras
        ), "Invalid points shape, first dim should be equal to" " number of cameras ({}), but shape is {}".format(
            len(self.cameras), p2ds.shape
        )

        if extra is not None:
            extra["ids_map"] = remap_ids(extra["ids"])

        x0, n_cam_params = self._initialize_params_bundle(p2ds, extra)

        if start_params is not None:
            x0 = start_params
            n_cam_params = len(self.cameras[0].get_params())

        error_fun = self._error_fun_bundle

        jac_sparse = self._jac_sparsity_bundle(p2ds, n_cam_params, extra)

        f_scale = threshold
        opt = optimize.least_squares(
            error_fun,
            x0,
            jac_sparsity=jac_sparse,
            f_scale=f_scale,
            x_scale="jac",
            loss=loss,
            ftol=ftol,
            method="trf",
            tr_solver="lsmr",
            verbose=2 * verbose,
            max_nfev=max_nfev,
            args=(p2ds, n_cam_params, extra),
        )
        best_params = opt.x

        for i, cam in enumerate(self.cameras):
            a = i * n_cam_params
            b = (i + 1) * n_cam_params
            cam.set_params(best_params[a:b])

        error = self.average_error(p2ds)
        return error

    @jit(parallel=True, forceobj=True)
    def _error_fun_bundle(self, params, p2ds, n_cam_params, extra):
        """Error function for bundle adjustment"""
        good = ~np.isnan(p2ds)
        n_cams = len(self.cameras)

        for i in range(n_cams):
            cam = self.cameras[i]
            a = i * n_cam_params
            b = (i + 1) * n_cam_params
            cam.set_params(params[a:b])

        n_cams = len(self.cameras)
        sub = n_cam_params * n_cams
        n3d = p2ds.shape[1] * 3
        p3ds_test = params[sub: sub + n3d].reshape(-1, 3)
        errors = self.reprojection_error(p3ds_test, p2ds)
        errors_reproj = errors[good]

        if extra is not None:
            ids = extra["ids_map"]
            objp = extra["objp"]
            min_scale = np.min(objp[objp > 0])
            n_boards = int(np.max(ids)) + 1
            a = sub + n3d
            rvecs = params[a: a + n_boards * 3].reshape(-1, 3)
            tvecs = params[a + n_boards * 3: a + n_boards * 6].reshape(-1, 3)
            expected = transform_points(objp, rvecs[ids], tvecs[ids])
            errors_obj = 2 * (p3ds_test - expected).ravel() / min_scale
        else:
            errors_obj = np.array([])

        return np.hstack([errors_reproj, errors_obj])

    def _jac_sparsity_bundle(self, p2ds, n_cam_params, extra):
        """Given an CxNx2 array of 2D points,
        where N is the number of points and C is the number of cameras,
        compute the sparsity structure of the jacobian for bundle adjustment"""

        point_indices = np.zeros(p2ds.shape, dtype="int32")
        cam_indices = np.zeros(p2ds.shape, dtype="int32")

        for i in range(p2ds.shape[1]):
            point_indices[:, i] = i

        for j in range(p2ds.shape[0]):
            cam_indices[j] = j

        good = ~np.isnan(p2ds)

        if extra is not None:
            ids = extra["ids_map"]
            n_boards = int(np.max(ids)) + 1
            total_board_params = n_boards * (3 + 3)  # rvecs + tvecs
        else:
            n_boards = 0
            total_board_params = 0

        n_cams = p2ds.shape[0]
        n_points = p2ds.shape[1]
        total_params_reproj = n_cams * n_cam_params + n_points * 3
        n_params = total_params_reproj + total_board_params

        n_good_values = np.sum(good)
        if extra is not None:
            n_errors = n_good_values + n_points * 3
        else:
            n_errors = n_good_values

        A_sparse = dok_matrix((n_errors, n_params), dtype="int16")

        cam_indices_good = cam_indices[good]
        point_indices_good = point_indices[good]

        # -- reprojection error --
        ix = np.arange(n_good_values)

        ## update camera params based on point error
        for i in range(n_cam_params):
            A_sparse[ix, cam_indices_good * n_cam_params + i] = 1

        ## update point position based on point error
        for i in range(3):
            A_sparse[ix, n_cams * n_cam_params + point_indices_good * 3 + i] = 1

        # -- match for the object points--
        if extra is not None:
            point_ix = np.arange(n_points)

            ## update all the camera parameters
            # A_sparse[n_good_values:n_good_values+n_points*3,
            #          0:n_cams*n_cam_params] = 1

            ## update board rotation and translation based on error from expected
            for i in range(3):
                for j in range(3):
                    A_sparse[
                        n_good_values + point_ix * 3 + i,
                        total_params_reproj + ids * 3 + j,
                    ] = 1
                    A_sparse[
                        n_good_values + point_ix * 3 + i,
                        total_params_reproj + n_boards * 3 + ids * 3 + j,
                    ] = 1

            ## update point position based on error from expected
            for i in range(3):
                A_sparse[
                    n_good_values + point_ix * 3 + i,
                    n_cams * n_cam_params + point_ix * 3 + i,
                ] = 1

        return A_sparse

    def _initialize_params_bundle(self, p2ds, extra):
        """Given an CxNx2 array of 2D points,
        where N is the number of points and C is the number of cameras,
        initializes the parameters for bundle adjustment"""

        cam_params = np.hstack([cam.get_params() for cam in self.cameras])
        n_cam_params = len(cam_params) // len(self.cameras)

        total_cam_params = len(cam_params)

        n_cams, n_points, _ = p2ds.shape
        assert n_cams == len(self.cameras), (
            "number of cameras in CameraGroup does not " "match number of cameras in 2D points given"
        )

        p3ds = self.triangulate(p2ds)

        if extra is not None:
            ids = extra["ids_map"]
            n_boards = int(np.max(ids[~np.isnan(ids)])) + 1
            total_board_params = n_boards * (3 + 3)  # rvecs + tvecs

            # initialize to 0
            rvecs = np.zeros((n_boards, 3), dtype="float64")
            tvecs = np.zeros((n_boards, 3), dtype="float64")

            if "rvecs" in extra and "tvecs" in extra:
                rvecs_all = extra["rvecs"]
                tvecs_all = extra["tvecs"]
                for board_num in range(n_boards):
                    point_id = np.where(ids == board_num)[0][0]
                    cam_ids_possible = np.where(~np.isnan(p2ds[:, point_id, 0]))[0]
                    cam_id = np.random.choice(cam_ids_possible)
                    M_cam = self.cameras[cam_id].get_extrinsics_mat()
                    M_board_cam = make_M(rvecs_all[cam_id, point_id], tvecs_all[cam_id, point_id])
                    M_board = np.matmul(inverse(M_cam), M_board_cam)
                    rvec, tvec = get_rtvec(M_board)
                    rvecs[board_num] = rvec
                    tvecs[board_num] = tvec

        else:
            total_board_params = 0

        x0 = np.zeros(total_cam_params + p3ds.size + total_board_params)
        x0[:total_cam_params] = cam_params
        x0[total_cam_params: total_cam_params + p3ds.size] = p3ds.ravel()

        if extra is not None:
            start_board = total_cam_params + p3ds.size
            x0[start_board: start_board + n_boards * 3] = rvecs.ravel()
            x0[start_board + n_boards * 3: start_board + n_boards * 6] = tvecs.ravel()

        return x0, n_cam_params

    def optim_points(
            self,
            points,
            p3ds,
            constraints=[],
            constraints_weak=[],
            scale_smooth=4,
            scale_length=2,
            scale_length_weak=0.5,
            reproj_error_threshold=15,
            reproj_loss="soft_l1",
            n_deriv_smooth=1,
            scores=None,
            verbose=False,
    ):
        """
        Take in an array of 2D points of shape CxNxJx2,
        an array of 3D points of shape NxJx3,
        and an array of constraints of shape Kx2, where
        C: number of camera
        N: number of frames
        J: number of joints
        K: number of constraints

        This function creates an optimized array of 3D points of shape NxJx3.

        Example constraints:
        constraints = [[0, 1], [1, 2], [2, 3]]
        (meaning that lengths of segments 0->1, 1->2, 2->3 are all constant)

        """
        assert points.shape[0] == len(
            self.cameras
        ), "Invalid points shape, first dim should be equal to" " number of cameras ({}), but shape is {}".format(
            len(self.cameras), points.shape
        )

        n_cams, n_frames, n_joints, _ = points.shape
        constraints = np.array(constraints)
        constraints_weak = np.array(constraints_weak)

        p3ds_intp = np.apply_along_axis(interpolate_data, 0, p3ds)

        p3ds_med = np.apply_along_axis(medfilt_data, 0, p3ds_intp, size=7)

        default_smooth = 1.0 / np.mean(np.abs(np.diff(p3ds_med, axis=0)))
        scale_smooth_full = scale_smooth * default_smooth

        t1 = time.time()

        x0 = self._initialize_params_triangulation(p3ds_intp, constraints, constraints_weak)

        x0[~np.isfinite(x0)] = 0

        jac = self._jac_sparsity_triangulation(points, constraints, constraints_weak, n_deriv_smooth)

        opt2 = optimize.least_squares(
            self._error_fun_triangulation,
            x0=x0,
            jac_sparsity=jac,
            loss="linear",
            ftol=1e-3,
            verbose=2 * verbose,
            args=(
                points,
                constraints,
                constraints_weak,
                scores,
                scale_smooth_full,
                scale_length,
                scale_length_weak,
                reproj_error_threshold,
                reproj_loss,
                n_deriv_smooth,
            ),
        )

        p3ds_new2 = opt2.x[: p3ds.size].reshape(p3ds.shape)

        t2 = time.time()

        if verbose:
            print("optimization took {:.2f} seconds".format(t2 - t1))

        return p3ds_new2

    def optim_points_possible(
            self,
            points,
            p3ds,
            constraints=[],
            constraints_weak=[],
            scale_smooth=4,
            scale_length=2,
            scale_length_weak=0.5,
            reproj_error_threshold=15,
            reproj_loss="soft_l1",
            n_deriv_smooth=1,
            scores=None,
            verbose=False,
    ):
        """
        Take in an array of 2D points of shape CxNxJxPx2,
        an array of 3D points of shape NxJx3,
        and an array of constraints of shape Kx2, where
        C: number of camera
        N: number of frames
        J: number of joints
        P: number of possible options per point
        K: number of constraints

        This function creates an optimized array of 3D points of shape NxJx3.

        Example constraints:
        constraints = [[0, 1], [1, 2], [2, 3]]
        (meaning that lengths of segments 0->1, 1->2, 2->3 are all constant)

        """
        assert points.shape[0] == len(
            self.cameras
        ), "Invalid points shape, first dim should be equal to" " number of cameras ({}), but shape is {}".format(
            len(self.cameras), points.shape
        )

        n_cams, n_frames, n_joints, n_possible, _ = points.shape
        constraints = np.array(constraints)
        constraints_weak = np.array(constraints_weak)

        p3ds_intp = np.apply_along_axis(interpolate_data, 0, p3ds)

        p3ds_med = np.apply_along_axis(medfilt_data, 0, p3ds_intp, size=7)

        default_smooth = 1.0 / np.mean(np.abs(np.diff(p3ds_med, axis=0)))
        scale_smooth_full = scale_smooth * default_smooth

        t1 = time.time()

        x0 = self._initialize_params_triangulation_possible(
            p3ds_intp,
            points,
            constraints=constraints,
            constraints_weak=constraints_weak,
        )

        print("getting jacobian...")
        jac = self._jac_sparsity_triangulation_possible(
            points,
            constraints=constraints,
            constraints_weak=constraints_weak,
            n_deriv_smooth=n_deriv_smooth,
        )

        beta = 5

        print("starting optimization...")
        opt2 = optimize.least_squares(
            self._error_fun_triangulation_possible,
            x0=x0,
            jac_sparsity=jac,
            loss="linear",
            ftol=1e-3,
            verbose=2 * verbose,
            args=(
                points,
                beta,
                constraints,
                constraints_weak,
                scores,
                scale_smooth_full,
                scale_length,
                scale_length_weak,
                reproj_error_threshold,
                reproj_loss,
                n_deriv_smooth,
            ),
        )
        params = opt2.x

        p3ds_new2 = params[: p3ds.size].reshape(p3ds.shape)

        bad = np.isnan(points[:, :, :, :, 0])
        all_bad = np.all(bad, axis=3)

        n_params_norm = p3ds.size + len(constraints) + len(constraints_weak)

        alphas = np.zeros((n_cams, n_frames, n_joints, n_possible), dtype="float64")
        alphas[~bad] = params[n_params_norm:]

        alphas_exp = np.exp(beta * alphas)
        alphas_exp[bad] = 0
        alphas_sum = np.sum(alphas_exp, axis=3)
        alphas_sum[all_bad] = 1
        alphas_norm = alphas_exp / alphas_sum[:, :, :, None]
        alphas_norm[bad] = np.nan

        t2 = time.time()

        if verbose:
            print("optimization took {:.2f} seconds".format(t2 - t1))

        return p3ds_new2, alphas_norm

    def triangulate_optim(self, points, init_ransac=False, init_progress=False, **kwargs):
        """
        Take in an array of 2D points of shape CxNxJx2, and an array of constraints of shape Kx2, where
        C: number of camera
        N: number of frames
        J: number of joints
        K: number of constraints

        This function creates an optimized array of 3D points of shape NxJx3.

        Example constraints:
        constraints = [[0, 1], [1, 2], [2, 3]]
        (meaning that lengths of segments 0->1, 1->2, 2->3 are all constant)

        """

        assert points.shape[0] == len(
            self.cameras
        ), "Invalid points shape, first dim should be equal to" " number of cameras ({}), but shape is {}".format(
            len(self.cameras), points.shape
        )

        n_cams, n_frames, n_joints, _ = points.shape
        # constraints = np.array(constraints)
        # constraints_weak = np.array(constraints_weak)

        points_shaped = points.reshape(n_cams, n_frames * n_joints, 2)
        if init_ransac:
            p3ds, picked, p2ds, errors = self.triangulate_ransac(points_shaped, progress=init_progress)
            points = p2ds.reshape(points.shape)
        else:
            p3ds = self.triangulate(points_shaped, progress=init_progress)
        p3ds = p3ds.reshape((n_frames, n_joints, 3))

        c = np.isfinite(p3ds[:, :, 0])
        if np.sum(c) < 20:
            print("warning: not enough 3D points to calculate_center_of_mass optimization")
            return p3ds

        return self.optim_points(points, p3ds, **kwargs)

    @jit(forceobj=True, parallel=True)
    def _error_fun_triangulation(
            self,
            params,
            p2ds,
            constraints=[],
            constraints_weak=[],
            scores=None,
            scale_smooth=10000,
            scale_length=1,
            scale_length_weak=0.2,
            reproj_error_threshold=100,
            reproj_loss="soft_l1",
            n_deriv_smooth=1,
    ):
        n_cams, n_frames, n_joints, _ = p2ds.shape

        n_3d = n_frames * n_joints * 3
        n_constraints = len(constraints)
        n_constraints_weak = len(constraints_weak)

        # load params
        p3ds = params[:n_3d].reshape((n_frames, n_joints, 3))
        joint_lengths = np.array(params[n_3d: n_3d + n_constraints])
        joint_lengths_weak = np.array(params[n_3d + n_constraints:])

        # reprojection errors
        p3ds_flat = p3ds.reshape(-1, 3)
        p2ds_flat = p2ds.reshape((n_cams, -1, 2))
        errors = self.reprojection_error(p3ds_flat, p2ds_flat)
        if scores is not None:
            scores_flat = scores.reshape((n_cams, -1))
            errors = errors * scores_flat[:, :, None]
        errors_reproj = errors[~np.isnan(p2ds_flat)]

        rp = reproj_error_threshold
        errors_reproj = np.abs(errors_reproj)
        if reproj_loss == "huber":
            bad = errors_reproj > rp
            errors_reproj[bad] = rp * (2 * np.sqrt(errors_reproj[bad] / rp) - 1)
        elif reproj_loss == "linear":
            pass
        elif reproj_loss == "soft_l1":
            errors_reproj = rp * 2 * (np.sqrt(1 + errors_reproj / rp) - 1)

        # temporal constraint
        errors_smooth = np.diff(p3ds, n=n_deriv_smooth, axis=0).ravel() * scale_smooth

        # joint length constraint
        errors_lengths = np.empty((n_constraints, n_frames), dtype="float64")
        for cix, (a, b) in enumerate(constraints):
            lengths = np.linalg.norm(p3ds[:, a] - p3ds[:, b], axis=1)
            expected = joint_lengths[cix]
            errors_lengths[cix] = 100 * (lengths - expected) / expected
        errors_lengths = errors_lengths.ravel() * scale_length

        errors_lengths_weak = np.empty((n_constraints_weak, n_frames), dtype="float64")
        for cix, (a, b) in enumerate(constraints_weak):
            lengths = np.linalg.norm(p3ds[:, a] - p3ds[:, b], axis=1)
            expected = joint_lengths_weak[cix]
            errors_lengths_weak[cix] = 100 * (lengths - expected) / expected
        errors_lengths_weak = errors_lengths_weak.ravel() * scale_length_weak

        return np.hstack([errors_reproj, errors_smooth, errors_lengths, errors_lengths_weak])

    def _error_fun_triangulation_possible(self, params, p2ds, beta=2, constraints=[], constraints_weak=[], *args):
        # extract alphas from end of params
        # soft argmax for picking the appropriate points from p2ds
        # pass the points to error_fun_triangulate_possible for residuals
        # add errors to keep the alphas in check
        # return all the errors

        n_cams, n_frames, n_joints, n_possible, _ = p2ds.shape

        n_3d = n_frames * n_joints * 3
        n_constraints = len(constraints)
        n_constraints_weak = len(constraints_weak)
        n_params_norm = n_3d + n_constraints + n_constraints_weak

        # load params
        bad = np.isnan(p2ds[:, :, :, :, 0])
        all_bad = np.all(bad, axis=3)

        alphas = np.zeros((n_cams, n_frames, n_joints, n_possible), dtype="float64")
        alphas[~bad] = params[n_params_norm:]
        params_rest = np.array(params[:n_params_norm])

        # get normalized alphas
        alphas_exp = np.exp(beta * alphas)
        alphas_exp[bad] = 0
        alphas_sum = np.sum(alphas_exp, axis=3)
        alphas_sum[all_bad] = 1
        alphas_norm = alphas_exp / alphas_sum[:, :, :, None]

        # extract the 2D points using soft argmax
        p2ds_test = np.copy(p2ds)
        p2ds_test[bad] = 0
        p2ds_adj = np.sum(alphas_norm[:, :, :, :, None] * p2ds_test, axis=3)
        p2ds_adj[all_bad] = np.nan

        errors = self._error_fun_triangulation(params_rest, p2ds_adj, constraints, constraints_weak, *args)

        alphas_test = alphas_norm[~all_bad]
        errors_alphas = (1 - np.std(alphas_test, axis=1)) * 10

        return np.hstack([errors, errors_alphas])

    def _initialize_params_triangulation(self, p3ds, constraints=[], constraints_weak=[]):
        joint_lengths = np.empty(len(constraints), dtype="float64")
        joint_lengths_weak = np.empty(len(constraints_weak), dtype="float64")

        for cix, (a, b) in enumerate(constraints):
            lengths = np.linalg.norm(p3ds[:, a] - p3ds[:, b], axis=1)
            joint_lengths[cix] = np.median(lengths)

        for cix, (a, b) in enumerate(constraints_weak):
            lengths = np.linalg.norm(p3ds[:, a] - p3ds[:, b], axis=1)
            joint_lengths_weak[cix] = np.median(lengths)

        all_lengths = np.hstack([joint_lengths, joint_lengths_weak])
        med = np.median(all_lengths)
        if med == 0:
            med = 1e-3

        mad = np.median(np.abs(all_lengths - med))

        joint_lengths[joint_lengths == 0] = med
        joint_lengths_weak[joint_lengths_weak == 0] = med
        joint_lengths[joint_lengths > med + mad * 5] = med
        joint_lengths_weak[joint_lengths_weak > med + mad * 5] = med

        return np.hstack([p3ds.ravel(), joint_lengths, joint_lengths_weak])

    def _initialize_params_triangulation_possible(self, p3ds, p2ds, **kwargs):
        # initialize params using above function
        # initialize alphas to 1 for first one and 0 for other possible

        n_cams, n_frames, n_joints, n_possible, _ = p2ds.shape
        good = ~np.isnan(p2ds[:, :, :, :, 0])

        alphas = np.zeros((n_cams, n_frames, n_joints, n_possible), dtype="float64")
        alphas[:, :, :, 0] = 0

        params = self._initialize_params_triangulation(p3ds, **kwargs)
        params_full = np.hstack([params, alphas[good]])

        return params_full

    def _jac_sparsity_triangulation(self, p2ds, constraints=[], constraints_weak=[], n_deriv_smooth=1):
        n_cams, n_frames, n_joints, _ = p2ds.shape
        n_constraints = len(constraints)
        n_constraints_weak = len(constraints_weak)

        p2ds_flat = p2ds.reshape((n_cams, -1, 2))

        point_indices = np.zeros(p2ds_flat.shape, dtype="int32")
        for i in range(p2ds_flat.shape[1]):
            point_indices[:, i] = i

        point_indices_3d = np.arange(n_frames * n_joints).reshape((n_frames, n_joints))

        good = ~np.isnan(p2ds_flat)
        n_errors_reproj = np.sum(good)
        n_errors_smooth = (n_frames - n_deriv_smooth) * n_joints * 3
        n_errors_lengths = n_constraints * n_frames
        n_errors_lengths_weak = n_constraints_weak * n_frames

        n_errors = n_errors_reproj + n_errors_smooth + n_errors_lengths + n_errors_lengths_weak

        n_3d = n_frames * n_joints * 3
        n_params = n_3d + n_constraints + n_constraints_weak

        point_indices_good = point_indices[good]

        A_sparse = dok_matrix((n_errors, n_params), dtype="int16")

        # constraints for reprojection errors
        ix_reproj = np.arange(n_errors_reproj)
        for k in range(3):
            A_sparse[ix_reproj, point_indices_good * 3 + k] = 1

        # sparse constraints for smoothness in time
        frames = np.arange(n_frames - n_deriv_smooth)
        for j in range(n_joints):
            for n in range(n_deriv_smooth + 1):
                pa = point_indices_3d[frames, j]
                pb = point_indices_3d[frames + n, j]
                for k in range(3):
                    A_sparse[n_errors_reproj + pa * 3 + k, pb * 3 + k] = 1

        ## -- strong constraints --
        # joint lengths should change with joint lengths errors
        start = n_errors_reproj + n_errors_smooth
        frames = np.arange(n_frames)
        for cix, (a, b) in enumerate(constraints):
            A_sparse[start + cix * n_frames + frames, n_3d + cix] = 1

        # points should change accordingly to match joint lengths too
        frames = np.arange(n_frames)
        for cix, (a, b) in enumerate(constraints):
            pa = point_indices_3d[frames, a]
            pb = point_indices_3d[frames, b]
            for k in range(3):
                A_sparse[start + cix * n_frames + frames, pa * 3 + k] = 1
                A_sparse[start + cix * n_frames + frames, pb * 3 + k] = 1

        ## -- weak constraints --
        # joint lengths should change with joint lengths errors
        start = n_errors_reproj + n_errors_smooth + n_errors_lengths
        frames = np.arange(n_frames)
        for cix, (a, b) in enumerate(constraints_weak):
            A_sparse[start + cix * n_frames + frames, n_3d + n_constraints + cix] = 1

        # points should change accordingly to match joint lengths too
        frames = np.arange(n_frames)
        for cix, (a, b) in enumerate(constraints_weak):
            pa = point_indices_3d[frames, a]
            pb = point_indices_3d[frames, b]
            for k in range(3):
                A_sparse[start + cix * n_frames + frames, pa * 3 + k] = 1
                A_sparse[start + cix * n_frames + frames, pb * 3 + k] = 1

        return A_sparse

    def _jac_sparsity_triangulation_possible(self, p2ds_full, **kwargs):
        # initialize sparse jacobian using above function
        # extend to include alphas from parameters
        ## TODO: this initialization is really slow for some reason

        n_cams, n_frames, n_joints, n_possible, _ = p2ds_full.shape
        good_full = ~np.isnan(p2ds_full[:, :, :, :, 0])
        any_good = np.any(good_full, axis=3)

        n_alphas = np.sum(good_full)
        n_errors_alphas = np.sum(any_good)

        p2ds = p2ds_full[:, :, :, 0]
        A_sparse = self._jac_sparsity_triangulation(p2ds, **kwargs)

        n_errors, n_params = A_sparse.shape

        B_sparse = dok_matrix((n_errors + n_errors_alphas, n_params + n_alphas), dtype="int16")
        for r, c in zip(*A_sparse.nonzero()):
            B_sparse[r, c] = A_sparse[r, c]

        point_indices_2d = np.arange(n_cams * n_frames * n_joints).reshape(n_cams, n_frames, n_joints)
        point_indices_2d_rep = np.repeat(point_indices_2d[:, :, :, None], 2, axis=3)
        point_indices_2d_good = point_indices_2d_rep[~np.isnan(p2ds)]
        point_indices_good = point_indices_2d[any_good]

        alpha_indices = np.zeros((n_cams, n_frames, n_joints, n_possible), dtype="int64")
        for pnum in range(n_possible):
            alpha_indices[:, :, :, pnum] = point_indices_2d

        alpha_indices_good = alpha_indices[good_full]

        # alphas should change according to the reprojection error for each corresponding point
        point_indices_2d_good_find = defaultdict(list)
        for ix, p in enumerate(point_indices_2d_good):
            point_indices_2d_good_find[p].append(ix)

        for ix, alpha_index in enumerate(alpha_indices_good):
            B_sparse[point_indices_2d_good_find[alpha_index], n_params + ix] = 1

        # alphas should change according to the alpha errors
        point_indices_good_find = dict()
        for ix, p in enumerate(point_indices_good):
            point_indices_good_find[p] = ix

        for ix, alpha_index in enumerate(alpha_indices_good):
            if alpha_index in point_indices_good_find:
                err_ix = n_errors + point_indices_good_find[alpha_index]
                B_sparse[err_ix, n_params + ix] = 1

        return B_sparse

    def copy(self):
        cameras = [cam.copy() for cam in self.cameras]
        metadata = copy(self.metadata)
        return CameraGroup(cameras, metadata)

    def set_rotations(self, rvecs):
        for cam, rvec in zip(self.cameras, rvecs):
            cam.set_rotation(rvec)

    def set_translations(self, tvecs):
        for cam, tvec in zip(self.cameras, tvecs):
            cam.set_translation(tvec)

    def get_rotations(self):
        rvecs = []
        for cam in self.cameras:
            rvec = cam.get_rotation()
            rvecs.append(rvec)
        return np.array(rvecs)

    def get_translations(self):
        tvecs = []
        for cam in self.cameras:
            tvec = cam.get_translation()
            tvecs.append(tvec)
        return np.array(tvecs)

    def get_names(self):
        return [cam.get_name() for cam in self.cameras]

    def set_names(self, names):
        for cam, name in zip(self.cameras, names):
            cam.set_name(name)

    def average_error(self, p2ds, median=False):
        p3ds = self.triangulate(p2ds)
        errors = self.reprojection_error(p3ds, p2ds, mean=True)
        if median:
            return np.median(errors)
        else:
            return np.mean(errors)

    def calibrate_rows(
            self,
            all_rows,
            board,
            init_intrinsics=True,
            init_extrinsics=True,
            verbose=True,
            **kwargs,
    ):
        assert len(all_rows) == len(self.cameras), "Number of camera detections does not match number of cameras"

        for rows, camera in zip(all_rows, self.cameras):
            size = camera.get_size()

            assert size is not None, "Camera with name {} has no specified frame size".format(camera.get_name())

            if init_intrinsics:
                objp, imgp = board.get_all_calibration_points(rows)
                mixed = [(o, i) for (o, i) in zip(objp, imgp) if len(o) >= 7]
                assert len(objp) != 0 and len(imgp) != 0, "No Charuco board points detected"
                objp, imgp = zip(*mixed)
                matrix = cv2.initCameraMatrix2D(objp, imgp, tuple(size))
                camera.set_camera_matrix(matrix)

        for i, (row, cam) in enumerate(zip(all_rows, self.cameras)):
            all_rows[i] = board.estimate_pose_rows(cam, row)

        charuco_frames = [f["framenum"][1] for f in all_rows[0]]
        merged = merge_rows(all_rows)
        imgp, extra = extract_points(merged, board, min_cameras=2)

        if init_extrinsics:
            rtvecs = extract_rtvecs(merged)
            if verbose:
                print(get_connections(rtvecs, self.get_names()))
            rvecs, tvecs = get_initial_extrinsics(rtvecs)
            self.set_rotations(rvecs)
            self.set_translations(tvecs)

        error = self.bundle_adjust_iter(imgp, extra, verbose=verbose, error_threshold=1)

        return error, merged, charuco_frames

    def get_rows_videos(self, videos: List[List[str]], board, verbose=True):
        num_corners = board.total_size
        if board.total_size != 24: 
            raise ValueError("AniposeCharucoBoard only supports 24 corners, got {}".format(board.total_size))
        video_paths = [Path(video[0]) for video in videos]
        charuco_2d_data = process_list_of_videos(
            model_info=CharucoModelInfo(),
            tracking_params=CharucoTrackingParams(),
            video_paths=video_paths,
            num_processes=min(len(videos), multiprocessing.cpu_count() - 1),
        )
        all_rows = []

        num_cameras, num_frames, _, _ = charuco_2d_data.shape
        for camera_number in range(num_cameras):
            camera_rows = []
            for frame in range(num_frames):
                # TODO: check each frame based on anipose's conditions
                filled = charuco_2d_data[camera_number, frame, :, :]
                filled = filled.astype(np.float32)
                filled = np.reshape(filled, (num_corners, 1, 2))  # Add empty column anipose expects
                mask = (~np.isnan(filled[:, :, 0])) & (~np.isnan(filled[:, :, 1]))
                non_empty_ids = np.where(mask)[0]
                corners = filled[non_empty_ids, :, :]
                non_empty_ids = non_empty_ids.reshape(-1, 1) # Add empty column anipose expects
                if corners.shape[0] != 0:
                    row = {
                        "framenum": (0, frame),
                        "corners": corners,
                        "ids": non_empty_ids,
                        "filled": filled,
                    }
                    camera_rows.append(row)
            if verbose:
                print(f"Camera {camera_number} has {len(camera_rows)} frames with detected corners.")
            all_rows.append(camera_rows)

        return all_rows


    def set_camera_sizes_videos(self, videos):
        for cix, (cam, cam_videos) in enumerate(zip(self.cameras, videos)):
            rows_cam = []
            for vnum, vidname in enumerate(cam_videos):
                params = get_video_params(vidname)
                size = (params["width"], params["height"])
                cam.set_size(size)

    def calibrate_videos(
<<<<<<< HEAD
        self,
        videos: List[List[str]],
        board: "AniposeCharucoBoard",
        init_intrinsics=True,
        init_extrinsics=True,
        verbose=True,
        **kwargs,
=======
            self,
            videos,
            board,
            init_intrinsics=True,
            init_extrinsics=True,
            verbose=True,
            **kwargs,
>>>>>>> 6513b9ca
    ):
        """Takes as input a list of list of video filenames, one list of each camera.
        Also takes a board which specifies what should be detected in the videos"""

        all_rows = self.get_rows_videos(videos, board, verbose=verbose)
        if init_extrinsics:
            self.set_camera_sizes_videos(videos)

        error, merged, charuco_frames = self.calibrate_rows(
            all_rows,
            board,
            init_intrinsics=init_intrinsics,
            init_extrinsics=init_extrinsics,
            verbose=verbose,
            **kwargs,
        )
        return error, merged, charuco_frames

    def get_dicts(self):
        out = []
        for cam in self.cameras:
            out.append(cam.get_dict())
        return out

    def from_dicts(arr):
        cameras = []
        for d in arr:
            if "fisheye" in d and d["fisheye"]:
                cam = FisheyeCamera.from_dict(d)
            else:
                cam = Camera.from_dict(d)
            cameras.append(cam)
        return CameraGroup(cameras)

    @staticmethod
    def from_names(names, fisheye=False):
        cameras = []
        for name in names:
            if fisheye:
                cam = FisheyeCamera(name=name)
            else:
                cam = Camera(name=name)
            cameras.append(cam)
        return CameraGroup(cameras)

    def load_dicts(self, arr):
        for cam, d in zip(self.cameras, arr):
            cam.load_dict(d)

    def dump(self, fname):
        dicts = self.get_dicts()
        names = ["cam_{}".format(i) for i in range(len(dicts))]
        master_dict = dict(zip(names, dicts))
        master_dict["metadata"] = self.metadata
        with open(fname, "w") as f:
            toml.dump(master_dict, f)

    @staticmethod
    def load(fname):
        master_dict = toml.load(fname)
        keys = sorted(master_dict.keys())
        items = [master_dict[k] for k in keys if k != "metadata"]
        cgroup = CameraGroup.from_dicts(items)
        if "metadata" in master_dict:
            cgroup.metadata = master_dict["metadata"]
        return cgroup

    def resize_cameras(self, scale):
        for cam in self.cameras:
            cam.resize_camera(scale)


class AniposeCharucoBoard(CharucoBoard):
    def __init__(
            self,
            squaresX,
            squaresY,
            square_length,
            marker_length,
            marker_bits=4,
            dict_size=50,
            aruco_dict=None,
            manually_verify=False,
    ):
        self.squaresX = squaresX
        self.squaresY = squaresY
        self.square_length = square_length
        self.marker_length = marker_length
        self.manually_verify = manually_verify

        ARUCO_DICTS = {
            (4, 50): cv2.aruco.DICT_4X4_50,
            (5, 50): cv2.aruco.DICT_5X5_50,
            (6, 50): cv2.aruco.DICT_6X6_50,
            (7, 50): cv2.aruco.DICT_7X7_50,
            (4, 100): cv2.aruco.DICT_4X4_100,
            (5, 100): cv2.aruco.DICT_5X5_100,
            (6, 100): cv2.aruco.DICT_6X6_100,
            (7, 100): cv2.aruco.DICT_7X7_100,
            (4, 250): cv2.aruco.DICT_4X4_250,
            (5, 250): cv2.aruco.DICT_5X5_250,
            (6, 250): cv2.aruco.DICT_6X6_250,
            (7, 250): cv2.aruco.DICT_7X7_250,
            (4, 1000): cv2.aruco.DICT_4X4_1000,
            (5, 1000): cv2.aruco.DICT_5X5_1000,
            (6, 1000): cv2.aruco.DICT_6X6_1000,
            (7, 1000): cv2.aruco.DICT_7X7_1000,
        }

        dkey = (marker_bits, dict_size)
        self.dictionary = cv2.aruco.getPredefinedDictionary(ARUCO_DICTS[dkey])

        self.board = cv2.aruco.CharucoBoard(
            size=[squaresX, squaresY],
            squareLength=square_length,
            markerLength=marker_length,
            dictionary=self.dictionary,
        )

        total_size = (squaresX - 1) * (squaresY - 1)

        objp = np.zeros((total_size, 3), np.float64)
        objp[:, :2] = np.mgrid[0: (squaresX - 1), 0: (squaresY - 1)].T.reshape(-1, 2)
        objp *= square_length
        self.objPoints = objp

        self.empty_detection = np.zeros((total_size, 1, 2)) * np.nan
        self.total_size = total_size

    def detect_markers(self, image, camera=None, refine=True):
        if len(image.shape) == 3:
            gray = cv2.cvtColor(image, cv2.COLOR_BGR2GRAY)
        else:
            gray = image

        params = cv2.aruco.DetectorParameters()
        params.cornerRefinementMethod = cv2.aruco.CORNER_REFINE_CONTOUR
        params.adaptiveThreshWinSizeMin = 100
        params.adaptiveThreshWinSizeMax = 700
        params.adaptiveThreshWinSizeStep = 50
        params.adaptiveThreshConstant = 0

        try:
            corners, ids, rejectedImgPoints = cv2.aruco.detectMarkers(gray, self.dictionary, parameters=params)
        except Exception:
            ids = None

        if ids is None:
            return [], []

        if camera is None:
            K = D = None
        else:
            K = camera.get_camera_matrix()
            D = camera.get_distortions()

        if refine:
            detectedCorners, detectedIds, rejectedCorners, recoveredIdxs = cv2.aruco.refineDetectedMarkers(
                gray, self.board, corners, ids, rejectedImgPoints, K, D, parameters=params
            )
        else:
            detectedCorners, detectedIds = corners, ids

        return detectedCorners, detectedIds

    def detect_image(self, image, camera=None):
        if len(image.shape) == 3:
            gray = cv2.cvtColor(image, cv2.COLOR_BGR2GRAY)
        else:
            gray = image

        corners, ids = self.detect_markers(image, camera, refine=True)
        if len(corners) > 0:
            ret, detectedCorners, detectedIds = cv2.aruco.interpolateCornersCharuco(corners, ids, gray, self.board)
            if detectedIds is None:
                detectedCorners = detectedIds = np.float64([])
        else:
            detectedCorners = detectedIds = np.float64([])

        if (
                len(detectedCorners) > 0
                and self.manually_verify
                and not self.manually_verify_board_detection(gray, detectedCorners, detectedIds)
        ):
            detectedCorners = detectedIds = np.float64([])

        return detectedCorners, detectedIds

    def manually_verify_board_detection(self, image, corners, ids=None):
        height, width = image.shape[:2]
        image = cv2.aruco.drawDetectedCornersCharuco(image, corners, ids)
        cv2.putText(
            image,
            "(a) Accept (d) Reject",
            (int(width / 1.35), int(height / 16)),
            cv2.FONT_HERSHEY_SIMPLEX,
            0.5,
            255,
            1,
            cv2.LINE_AA,
        )
        cv2.imshow("verify_detection", image)
        while 1:
            key = cv2.waitKey(0) & 0xFF
            if key == ord("a"):
                cv2.putText(
                    image,
                    "Accepted!",
                    (int(width / 2.5), int(height / 1.05)),
                    cv2.FONT_HERSHEY_SIMPLEX,
                    1,
                    255,
                    2,
                    cv2.LINE_AA,
                )
                cv2.imshow("verify_detection", image)
                cv2.waitKey(100)
                return True
            elif key == ord("d"):
                cv2.putText(
                    image,
                    "Rejected!",
                    (int(width / 2.5), int(height / 1.05)),
                    cv2.FONT_HERSHEY_SIMPLEX,
                    1,
                    255,
                    2,
                    cv2.LINE_AA,
                )
                cv2.imshow("verify_detection", image)
                cv2.waitKey(100)
                return False

    def estimate_pose_points(self, camera, corners, ids):
        if corners is None or ids is None or len(corners) < 5:
            return None, None

        n_corners = corners.size // 2
        corners = np.reshape(corners, (n_corners, 1, 2))

        K = camera.get_camera_matrix()
        D = camera.get_distortions()

        ret, rvec, tvec = cv2.aruco.estimatePoseCharucoBoard(corners, ids, self.board, K, D, None, None)

        return rvec, tvec<|MERGE_RESOLUTION|>--- conflicted
+++ resolved
@@ -1890,7 +1890,6 @@
                 cam.set_size(size)
 
     def calibrate_videos(
-<<<<<<< HEAD
         self,
         videos: List[List[str]],
         board: "AniposeCharucoBoard",
@@ -1898,15 +1897,6 @@
         init_extrinsics=True,
         verbose=True,
         **kwargs,
-=======
-            self,
-            videos,
-            board,
-            init_intrinsics=True,
-            init_extrinsics=True,
-            verbose=True,
-            **kwargs,
->>>>>>> 6513b9ca
     ):
         """Takes as input a list of list of video filenames, one list of each camera.
         Also takes a board which specifies what should be detected in the videos"""
