import logging
import multiprocessing
from pathlib import Path

import numpy as np
import pandas as pd

from freemocap.core_processes.capture_volume_calibration.anipose_camera_calibration.get_anipose_calibration_object import (
    load_anipose_calibration_toml_from_path,
)
from freemocap.core_processes.capture_volume_calibration.triangulate_3d_data import (
    triangulate_3d_data,
)
from freemocap.core_processes.detecting_things_in_2d_images.mediapipe_stuff.convert_mediapipe_npy_to_csv import (
    convert_mediapipe_npy_to_csv,
)
from freemocap.core_processes.detecting_things_in_2d_images.mediapipe_stuff.mediapipe_skeleton_detector import (
    MediaPipeSkeletonDetector,
)
from freemocap.core_processes.detecting_things_in_2d_images.mediapipe_stuff.mediapipe_skeleton_names_and_connections import (
    mediapipe_names_and_connections_dict,
)
from freemocap.core_processes.post_process_skeleton_data.estimate_skeleton_segment_lengths import (
    estimate_skeleton_segment_lengths,
    mediapipe_skeleton_segment_definitions,
)
from freemocap.core_processes.post_process_skeleton_data.gap_fill_filter_and_origin_align_skeleton_data import (
    gap_fill_filter_origin_align_3d_data_and_then_calculate_center_of_mass,
)
from freemocap.core_processes.post_process_skeleton_data.process_single_camera_skeleton_data import \
    process_single_camera_skeleton_data
from freemocap.data_layer.data_saver.data_saver import DataSaver
from freemocap.data_layer.recording_models.post_processing_parameter_models import PostProcessingParameterModel
from freemocap.system.logging.queue_logger import QueueLogger
from freemocap.system.paths_and_filenames.file_and_folder_names import RAW_DATA_FOLDER_NAME, \
    MEDIAPIPE_BODY_3D_DATAFRAME_CSV_FILE_NAME

from freemocap.tests.test_image_tracking_data_shape import (
    test_image_tracking_data_shape,
)
from freemocap.tests.test_mediapipe_skeleton_data_shape import test_mediapipe_skeleton_data_shape
from freemocap.utilities.geometry.rotate_by_90_degrees_around_x_axis import rotate_by_90_degrees_around_x_axis
from freemocap.utilities.save_dictionary_to_json import save_dictionary_to_json


def process_recording_folder(
        recording_processing_parameter_model: PostProcessingParameterModel,
        kill_event: multiprocessing.Event = None,
        queue: multiprocessing.Queue = None,
        use_tqdm: bool = True,
):
    """

    Parameters
    ----------
    recording_processing_parameter_model : RecordingProcessingParameterModel
        RecordingProcessingParameterModel object (contains all the paths and parameters necessary to process a session folder

    """

    if queue:
        logger = QueueLogger(queue=queue, default_logger=logging.getLogger(__name__))
    else:
        logger = logging.getLogger(__name__)
    logger.info("Starting process_recording_folder")

    rec = recording_processing_parameter_model  # make it smol

    if not Path(rec.recording_info_model.synchronized_videos_folder_path).exists():
        raise FileNotFoundError(
            f"Could not find synchronized_videos folder at {rec.recording_info_model.synchronized_videos_folder_path}"
        )


    if rec.mediapipe_parameters_model.skip_2d_image_tracking:
        logger.info(f"Skipping 2d skeleton detection and loading data from: {rec.recording_info_model.mediapipe_2d_data_npy_file_path}")
        try:
            mediapipe_image_data_numCams_numFrames_numTrackedPts_XYZ = np.load(rec.recording_info_model.mediapipe_2d_data_npy_file_path)
        except Exception as e:
            logger.error("Failed to load 2D data, cannot continue processing", exc_info=True)
            return
    else:
        logger.info("Detecting 2d skeletons...")
        # 2d skeleton detection
        mediapipe_skeleton_detector = MediaPipeSkeletonDetector(
            parameter_model=rec.mediapipe_parameters_model,
            use_tqdm=use_tqdm,
        )

        mediapipe_image_data_numCams_numFrames_numTrackedPts_XYZ = mediapipe_skeleton_detector.process_folder_full_of_videos(
            rec.recording_info_model.synchronized_videos_folder_path,
            Path(rec.recording_info_model.output_data_folder_path) / RAW_DATA_FOLDER_NAME,
            kill_event=kill_event,
        )

    if kill_event is not None and kill_event.is_set():
        return

    try:
        assert test_image_tracking_data_shape(
            synchronized_video_folder_path=rec.recording_info_model.synchronized_videos_folder_path,
            image_tracking_data_file_path=rec.recording_info_model.mediapipe_2d_data_npy_file_path,
        )
    except AssertionError as error_message:
<<<<<<< HEAD
            logger.error(str(error_message), exc_info=True)
=======
            logger.error(error_message)
>>>>>>> 59b61ed4


    if mediapipe_image_data_numCams_numFrames_numTrackedPts_XYZ.shape[0] == 1:
        # spoof 3D data if single camera
        (raw_skel3d_frame_marker_xyz, skeleton_reprojection_error_fr_mar) = process_single_camera_skeleton_data(
            input_image_data_frame_marker_xyz=mediapipe_image_data_numCams_numFrames_numTrackedPts_XYZ[0],
            raw_data_folder_path=Path(rec.recording_info_model.raw_data_folder_path))
    else:
        if rec.anipose_triangulate_3d_parameters_model.skip_3d_triangulation:
            logger.info(f"Skipping 3d triangulation and loading data from: {rec.recording_info_model.raw_mediapipe_3d_data_npy_file_path}")
            raw_skel3d_frame_marker_xyz = np.load(rec.recording_info_model.raw_mediapipe_3d_data_npy_file_path)
            skeleton_reprojection_error_fr_mar = np.load(rec.recording_info_model.mediapipe_reprojection_error_data_npy_file_path)
        else:
            logger.info("Triangulating 3d skeletons...")

            assert rec.recording_info_model.calibration_toml_check, f"No calibration file found at: {rec.recording_info_model.calibration_toml_path}"
            assert rec.recording_info_model.data2d_status_check, f"No mediapipe 2d data found at: {rec.recording_info_model.mediapipe_2d_data_npy_file_path}"

            anipose_calibration_object = load_anipose_calibration_toml_from_path(
                camera_calibration_data_toml_path=rec.recording_info_model.calibration_toml_path,
                save_copy_of_calibration_to_this_path=rec.recording_info_model.path,
            )
            (raw_skel3d_frame_marker_xyz, skeleton_reprojection_error_fr_mar,) = triangulate_3d_data(
                anipose_calibration_object=anipose_calibration_object,
                mediapipe_2d_data=mediapipe_image_data_numCams_numFrames_numTrackedPts_XYZ[:, :, :, :2],
                output_data_folder_path=rec.recording_info_model.raw_data_folder_path,
                mediapipe_confidence_cutoff_threshold=rec.anipose_triangulate_3d_parameters_model.confidence_threshold_cutoff,
                use_triangulate_ransac=rec.anipose_triangulate_3d_parameters_model.use_triangulate_ransac_method,
                kill_event=kill_event,
            )

    if kill_event is not None and kill_event.is_set():
        return

    try:
        assert test_mediapipe_skeleton_data_shape(
            synchronized_video_folder_path=rec.recording_info_model.synchronized_videos_folder_path,
            raw_skeleton_npy_file_path=rec.recording_info_model.raw_mediapipe_3d_data_npy_file_path,
            reprojection_error_file_path=rec.recording_info_model.mediapipe_reprojection_error_data_npy_file_path,
        )
    except AssertionError as error_message:
<<<<<<< HEAD
        logger.error(str(error_message), exc_info=True)
=======
        logger.error(error_message)
>>>>>>> 59b61ed4


    #rotate so skeleton is closer to 'vertical' in a z-up reference frame
    rotated_raw_skel3d_frame_marker_xyz = rotate_by_90_degrees_around_x_axis(raw_skel3d_frame_marker_xyz)


    logger.info("Gap-filling, butterworth filtering, origin aligning 3d skeletons, then calculating center of mass ...")

    skel3d_frame_marker_xyz = gap_fill_filter_origin_align_3d_data_and_then_calculate_center_of_mass(
        raw_skel3d_frame_marker_xyz=rotated_raw_skel3d_frame_marker_xyz,
        skeleton_reprojection_error_fr_mar=skeleton_reprojection_error_fr_mar,
        path_to_folder_where_we_will_save_this_data=rec.recording_info_model.output_data_folder_path,
        skip_butterworth_filter=rec.post_processing_parameters_model.skip_butterworth_filter,
        sampling_rate=rec.post_processing_parameters_model.framerate,
        cut_off=rec.post_processing_parameters_model.butterworth_filter_parameters.cutoff_frequency,
        order=rec.post_processing_parameters_model.butterworth_filter_parameters.order,
        reference_frame_number=None,
    )

    try:
        test_mediapipe_skeleton_data_shape(
            synchronized_video_folder_path=rec.recording_info_model.synchronized_videos_folder_path,
            raw_skeleton_npy_file_path=rec.recording_info_model.mediapipe_3d_data_npy_file_path,
            reprojection_error_file_path=rec.recording_info_model.mediapipe_reprojection_error_data_npy_file_path,
        )
    except AssertionError as error_message:
<<<<<<< HEAD
        logger.error(str(error_message), exc_info=True)
=======
        logger.error(error_message)
>>>>>>> 59b61ed4


    logger.info("Breaking up big `npy` into smaller bits and converting to `csv`...")
    # break up big NPY and save out csv's
    convert_mediapipe_npy_to_csv(
        mediapipe_3d_frame_trackedPoint_xyz=skel3d_frame_marker_xyz,
        output_data_folder_path=rec.recording_info_model.output_data_folder_path,
    )

    path_to_skeleton_body_csv = (
            Path(rec.recording_info_model.output_data_folder_path) / MEDIAPIPE_BODY_3D_DATAFRAME_CSV_FILE_NAME
    )
    skeleton_dataframe = pd.read_csv(path_to_skeleton_body_csv)

    logger.info("Estimating skeleton segment lengths...")
    skeleton_segment_lengths_dict = estimate_skeleton_segment_lengths(
        skeleton_dataframe=skeleton_dataframe,
        skeleton_segment_definitions=mediapipe_skeleton_segment_definitions,
    )

    save_dictionary_to_json(
        save_path=rec.recording_info_model.output_data_folder_path,
        file_name="mediapipe_skeleton_segment_lengths.json",
        dictionary=skeleton_segment_lengths_dict,
    )

    save_dictionary_to_json(
        save_path=rec.recording_info_model.output_data_folder_path,
        file_name="mediapipe_names_and_connections_dict.json",
        dictionary=mediapipe_names_and_connections_dict,
    )

    #TODO - move this data output method *above* the sloppy stuff above and deprecate the sloppy stuff (gracefully enough not to bork hypothetical users' workflows)
    DataSaver(recording_folder_path=rec.recording_info_model.path).save_all()

    logger.info(f"Done processing {rec.recording_info_model.path}")<|MERGE_RESOLUTION|>--- conflicted
+++ resolved
@@ -102,12 +102,7 @@
             image_tracking_data_file_path=rec.recording_info_model.mediapipe_2d_data_npy_file_path,
         )
     except AssertionError as error_message:
-<<<<<<< HEAD
-            logger.error(str(error_message), exc_info=True)
-=======
-            logger.error(error_message)
->>>>>>> 59b61ed4
-
+            logger.error(error_message, exc_info=True)
 
     if mediapipe_image_data_numCams_numFrames_numTrackedPts_XYZ.shape[0] == 1:
         # spoof 3D data if single camera
@@ -148,11 +143,7 @@
             reprojection_error_file_path=rec.recording_info_model.mediapipe_reprojection_error_data_npy_file_path,
         )
     except AssertionError as error_message:
-<<<<<<< HEAD
-        logger.error(str(error_message), exc_info=True)
-=======
-        logger.error(error_message)
->>>>>>> 59b61ed4
+        logger.error(error_message, exc_info=True)
 
 
     #rotate so skeleton is closer to 'vertical' in a z-up reference frame
@@ -179,11 +170,7 @@
             reprojection_error_file_path=rec.recording_info_model.mediapipe_reprojection_error_data_npy_file_path,
         )
     except AssertionError as error_message:
-<<<<<<< HEAD
-        logger.error(str(error_message), exc_info=True)
-=======
-        logger.error(error_message)
->>>>>>> 59b61ed4
+        logger.error(error_message, exc_info=True)
 
 
     logger.info("Breaking up big `npy` into smaller bits and converting to `csv`...")
