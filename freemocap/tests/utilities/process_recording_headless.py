import logging
from pathlib import Path
from typing import Optional, Union

from freemocap.core_processes.process_motion_capture_videos.process_recording_folder import process_recording_folder
from freemocap.export_data.blender_stuff.export_to_blender import export_to_blender
from freemocap.export_data.generate_jupyter_notebook.generate_jupyter_notebook import generate_jupyter_notebook
from freemocap.parameter_info_models.recording_info_model import RecordingInfoModel
from freemocap.parameter_info_models.recording_processing_parameter_models import RecordingProcessingParameterModel
from freemocap.system.paths_and_files_names import RECORDING_PARAMETER_DICT_JSON_FILE_NAME, get_blender_file_path
from freemocap.utilities.save_dictionary_to_json import save_dictionary_to_json

logger = logging.getLogger(__name__)


def process_recording_headless(
        recording_path: Union[str, Path],
        path_to_camera_calibration_toml: Optional[Union[str, Path]] = None,
        path_to_blender_executable: Optional[Union[str, Path]] = None,
        recording_processing_parameter_model: Optional[
            RecordingProcessingParameterModel] = RecordingProcessingParameterModel(),
):
    rec = recording_processing_parameter_model

    logger.info(f"Processing recording:\n"
                f"Recording path: {recording_path}\n"
                f"Camera calibration toml path: {path_to_camera_calibration_toml}\n"
                f"Blender executable path: {path_to_blender_executable}\n"
                f"Recording processing parameter model: {rec.dict()}")

    rec.recording_info_model = RecordingInfoModel(recording_folder_path=Path(recording_path))

    if path_to_camera_calibration_toml:
        rec.recording_info_model.calibration_toml_path = Path(path_to_camera_calibration_toml)
    else:
        # TODO - Check if there are more than one video in the sync folder and if so, raise an error
        logger.warning("No camera calibration toml file provided. May cause an error with multicamera recordings.")

<<<<<<< HEAD
    recording_info_dict = rec.dict(exclude={'recording_info_model'})

    save_dictionary_to_json(
        save_path=rec.recording_info_model.output_data_folder_path,
        file_name=RECORDING_PARAMETER_DICT_JSON_FILE_NAME,
        dictionary=recording_info_dict,
    )

=======
    logger.info("Starting core processing pipeline...")
>>>>>>> 0c4be52f
    process_recording_folder(recording_processing_parameter_model=rec)

    logger.info("Generating jupyter notebook...")
    generate_jupyter_notebook(path_to_recording=recording_path)

    if path_to_blender_executable:
        blender_file_path = get_blender_file_path(recording_folder_path=recording_path)
        logger.info(f"Exporting to {blender_file_path}")
        export_to_blender(
            recording_folder_path=recording_path,
            blender_file_path=blender_file_path,
            blender_exe_path=Path(path_to_blender_executable),
        )
    else:
        logger.warning("No blender executable provided. Blender file will not be exported.")


def find_calibration_toml_path(recording_path: Union[str, Path]) -> Path:
    for file in Path(recording_path).glob('*calibration.toml'):
        return Path(file)


if __name__ == "__main__":
    recording_path = Path("PATH/TO/RECORDING/FOLDER")
    blender_path = Path("PATH/TO/BLENDER/EXECUTABLE")

    process_recording_headless(recording_path=recording_path, path_to_blender_executable=blender_path)<|MERGE_RESOLUTION|>--- conflicted
+++ resolved
@@ -36,7 +36,7 @@
         # TODO - Check if there are more than one video in the sync folder and if so, raise an error
         logger.warning("No camera calibration toml file provided. May cause an error with multicamera recordings.")
 
-<<<<<<< HEAD
+
     recording_info_dict = rec.dict(exclude={'recording_info_model'})
 
     save_dictionary_to_json(
@@ -45,9 +45,8 @@
         dictionary=recording_info_dict,
     )
 
-=======
     logger.info("Starting core processing pipeline...")
->>>>>>> 0c4be52f
+
     process_recording_folder(recording_processing_parameter_model=rec)
 
     logger.info("Generating jupyter notebook...")
