import logging
import multiprocessing
import shutil
from pathlib import Path
from typing import Union, List

from PyQt6.QtCore import Qt, pyqtSlot
from PyQt6.QtGui import QIcon
from PyQt6.QtWidgets import (
    QApplication,
    QDockWidget,
    QMainWindow,
    QFileDialog,
    QWidget, QHBoxLayout, )
from skelly_viewer import SkellyViewer
from skellycam import (
    SkellyCamParameterTreeWidget,
    SkellyCamWidget,
)
from tqdm import tqdm

from freemocap.data_layer.export_data.blender_stuff.export_to_blender import (
    export_to_blender,
)
from freemocap.data_layer.export_data.blender_stuff.get_best_guess_of_blender_path import get_best_guess_of_blender_path
from freemocap.data_layer.export_data.generate_jupyter_notebook.generate_jupyter_notebook import \
    generate_jupyter_notebook
from freemocap.data_layer.recording_models.post_processing_parameter_models import (
    PostProcessingParameterModel,
)
from freemocap.data_layer.recording_models.recording_info_model import (
    RecordingInfoModel,
)
from freemocap.gui.qt.actions_and_menus.actions import Actions
from freemocap.gui.qt.actions_and_menus.menu_bar import MenuBar
from freemocap.gui.qt.style_sheet.css_file_watcher import CSSFileWatcher
from freemocap.gui.qt.style_sheet.scss_file_watcher import SCSSFileWatcher
from freemocap.gui.qt.style_sheet.set_css_style_sheet import apply_css_style_sheet
from freemocap.gui.qt.utilities.copy_timestamps_folder import copy_directory_if_contains_timestamps
from freemocap.gui.qt.utilities.get_qt_app import get_qt_app
from freemocap.gui.qt.utilities.update_most_recent_recording_toml import (
    update_most_recent_recording_toml,
)
from freemocap.gui.qt.widgets.active_recording_widget import ActiveRecordingInfoWidget
from freemocap.gui.qt.widgets.camera_controller_group_box import CameraControllerGroupBox
from freemocap.gui.qt.widgets.central_tab_widget import CentralTabWidget
from freemocap.gui.qt.widgets.control_panel.control_panel_dock_widget import (
    ControlPanelWidget,
)
from freemocap.gui.qt.widgets.control_panel.process_mocap_data_panel.process_motion_capture_data_panel import (
    ProcessMotionCaptureDataPanel,
)
from freemocap.gui.qt.widgets.control_panel.visualization_control_panel import VisualizationControlPanel
from freemocap.gui.qt.widgets.directory_view_widget import DirectoryViewWidget
from freemocap.gui.qt.widgets.import_videos_wizard import ImportVideosWizard
from freemocap.gui.qt.widgets.log_view_widget import LogViewWidget
from freemocap.gui.qt.widgets.home_widget import (
    HomeWidget,
)
<<<<<<< HEAD
from freemocap.parameter_info_models.recording_info_model import (
    RecordingInfoModel,
)
from freemocap.parameter_info_models.recording_processing_parameter_models import (
    RecordingProcessingParameterModel,
)
=======
from freemocap.gui.qt.widgets.import_videos_window import ImportVideosWizard
from freemocap.gui.qt.widgets.log_view_widget import LogViewWidget
>>>>>>> ae74c2ec
# reboot GUI method based on this - https://stackoverflow.com/a/56563926/14662833
from freemocap.system.open_file import open_file
from freemocap.system.paths_and_filenames.file_and_folder_names import (
    PATH_TO_FREEMOCAP_LOGO_SVG,
)
from freemocap.system.paths_and_filenames.path_getters import get_recording_session_folder_path, \
    get_css_stylesheet_path, get_scss_stylesheet_path, get_most_recent_recording_path, get_blender_file_path, \
    get_freemocap_data_folder_path
from freemocap.system.user_data.pipedream_pings import PipedreamPings
from freemocap.utilities.remove_empty_directories import remove_empty_directories

EXIT_CODE_REBOOT = -123456789

logger = logging.getLogger(__name__)


class MainWindow(QMainWindow):
    def __init__(
            self,
            freemocap_data_folder_path: Union[str, Path],
            pipedream_pings: PipedreamPings,
            parent=None,
    ):

        super().__init__(parent=parent)
        self._log_view_widget = LogViewWidget(parent=self)  # start this first so it will grab the setup logs
        logger.info("Initializing FreeMoCap MainWindow")

        self._size_main_window()

        self.setWindowIcon(QIcon(PATH_TO_FREEMOCAP_LOGO_SVG))
        self.setWindowTitle(f"freemocap \U0001F480 \U00002728")

        dummy_widget = QWidget()
        self._layout = QHBoxLayout()
        dummy_widget.setLayout(self._layout)
        self.setCentralWidget(dummy_widget)

        self._css_file_watcher = self._set_up_stylesheet()

        self._freemocap_data_folder_path = freemocap_data_folder_path
        self._pipedream_pings = pipedream_pings

        self._kill_thread_event = multiprocessing.Event()

        self._active_recording_info_widget = ActiveRecordingInfoWidget(parent=self)
        self._active_recording_info_widget.new_active_recording_selected_signal.connect(
            self._handle_new_active_recording_selected
        )
        self._directory_view_widget = self._create_directory_view_widget()
        self._directory_view_widget.expand_directory_to_path(get_recording_session_folder_path())
        self._directory_view_widget.new_active_recording_selected_signal.connect(
            self._active_recording_info_widget.set_active_recording
        )

        self._actions = Actions(freemocap_main_window=self)

        self._menu_bar = MenuBar(actions=self._actions, parent=self)
        self.setMenuBar(self._menu_bar)

        self.statusBar().showMessage(
            "Watch the terminal output for status updates, we're working on integrating better status updates into the GUI")

        self._central_tab_widget = self._create_central_tab_widget()
        self.setCentralWidget(self._central_tab_widget)

        self._tools_dock_widget = self._create_tools_dock_widget()
        self.addDockWidget(Qt.DockWidgetArea.RightDockWidgetArea, self._tools_dock_widget)
        # self._tools_dock_tab_widget = QTabWidget(self)

        self._control_panel_widget = self._create_control_panel_widget()
        self._tools_dock_widget.setWidget(self._control_panel_widget)
        # self._tools_dock_tab_widget.addTab(self._control_panel_widget, f"Control Panel")
        #
        # self._tools_dock_tab_widget.addTab(self._directory_view_widget, f"Directory View")
        # self._tools_dock_tab_widget.addTab(
        #     self._active_recording_info_widget, f"Active Recording Info"
        # )

        # self.addDockWidget(Qt.DockWidgetArea.LeftDockWidgetArea, self._directory_view_dock_widget)

        # self._jupyter_console_widget = JupyterConsoleWidget(parent=self)
        # jupyter_console_dock_widget = QDockWidget("Jupyter IPython Console", self)
        # self.addDockWidget(
        #     Qt.DockWidgetArea.BottomDockWidgetArea, jupyter_console_dock_widget
        # )
        # jupyter_console_dock_widget.setWidget(self._jupyter_console_widget)

        log_view_dock_widget = QDockWidget("Log View", self)
        self.addDockWidget(Qt.DockWidgetArea.BottomDockWidgetArea, log_view_dock_widget)
        log_view_dock_widget.setWidget(self._log_view_widget)
        log_view_dock_widget.setFeatures(
            QDockWidget.DockWidgetFeature.DockWidgetMovable | QDockWidget.DockWidgetFeature.DockWidgetFloatable
        )
        logger.info("Finished initializing FreeMoCap MainWindow")

    def _size_main_window(self, width_fraction: float = 0.8, height_fraction: float = 0.8):
        # Get screen size
        screen = QApplication.primaryScreen().availableGeometry()
        # Calculate width and height as a fraction of the screen size

        width = screen.width() * width_fraction
        height = screen.height() * height_fraction
        # Position the window in the center of the screen
        left = (screen.width() - width) / 2
        top = (screen.height() - height) / 2
        self.setGeometry(int(left), int(top), int(width), int(height))

    def _create_tools_dock_widget(self):
        tools_dock_widget = QDockWidget("Control Panel", self)
        tools_dock_widget.setAllowedAreas(Qt.DockWidgetArea.LeftDockWidgetArea | Qt.DockWidgetArea.RightDockWidgetArea)
        tools_dock_widget.setFeatures(
            QDockWidget.DockWidgetFeature.DockWidgetMovable | QDockWidget.DockWidgetFeature.DockWidgetFloatable
        )
        return tools_dock_widget

    def _handle_videos_saved_to_this_folder_signal(self, folder_path: str):
        logger.info(f"Videos saved to this folder signal received: {folder_path}")

        self._active_recording_info_widget.set_active_recording(recording_folder_path=folder_path)

        if (
                self._controller_group_box.auto_process_videos_checked
                and self._controller_group_box.mocap_videos_radio_button_checked
        ):
            logger.info("'Auto process videos' checkbox is checked - triggering 'Process Motion Capture Data' button")
            self._process_motion_capture_data_panel.process_motion_capture_data_button.click()
        elif self._controller_group_box.calibration_videos_radio_button_checked:
            logger.info("Processing calibration videos")
            self._process_motion_capture_data_panel.calibrate_from_active_recording(
                charuco_square_size_mm=float(self._controller_group_box.charuco_square_size)
            )

    def _handle_processing_finished_signal(self):
        logger.info("Processing finished")
        if self._controller_group_box.auto_open_in_blender_checked and not self._kill_thread_event.is_set():
            logger.info("'Auto process videos' checkbox is checked - triggering 'Create Blender Scene'")
            self._export_active_recording_to_blender()
        if self._controller_group_box.generate_jupyter_notebook_checked and not self._kill_thread_event.is_set():
            self._generate_jupyter_notebook()

    def handle_start_new_session_action(self):
        # self._central_tab_widget.set_welcome_tab_enabled(True)
        self._central_tab_widget.set_camera_view_tab_enabled(True)
        self._central_tab_widget.setCurrentIndex(1)
        self._controller_group_box.show()
        self._skellycam_widget.detect_available_cameras()

    def update(self):
        super().update()

        try:
            if not self._skellycam_widget.is_recording:
                self._controller_group_box.update_recording_name_string()
        except Exception as e:
            logger.exception(e)

    def _set_up_stylesheet(self):
        apply_css_style_sheet(self, get_css_stylesheet_path())
        scss_file_watcher = SCSSFileWatcher(path_to_scss_file=get_scss_stylesheet_path(),
                                            path_to_css_file=get_css_stylesheet_path(), parent=self)
        css_file_watcher = CSSFileWatcher(path_to_css_file=get_css_stylesheet_path(), parent=self)
        return css_file_watcher

    def _create_new_synchronized_videos_folder(self) -> str:
        new_recording_folder_path = self._controller_group_box.get_new_recording_path()
        logger.info(f"Creating new recording folder at: {new_recording_folder_path}")
        self._active_recording_info_widget.set_active_recording(recording_folder_path=new_recording_folder_path)
        return self._active_recording_info_widget.active_recording_info.synchronized_videos_folder_path

    def _create_central_tab_widget(self):

        self._home_widget = HomeWidget(actions=self._actions, parent=self)

        self._skellycam_widget = SkellyCamWidget(
            self._create_new_synchronized_videos_folder,
            parent=self,
        )
        self._skellycam_widget.videos_saved_to_this_folder_signal.connect(
            self._handle_videos_saved_to_this_folder_signal
        )

        self._controller_group_box = CameraControllerGroupBox(
            skellycam_widget=self._skellycam_widget,
        )

        self._skelly_viewer_widget = SkellyViewer()

        center_tab_widget = CentralTabWidget(
            parent=self,
            skelly_cam_widget=self._skellycam_widget,
            camera_controller_widget=self._controller_group_box,
            welcome_to_freemocap_widget=self._home_widget,
            skelly_viewer_widget=self._skelly_viewer_widget,
            directory_view_widget=self._directory_view_widget,
            active_recording_info_widget=self._active_recording_info_widget
        )

        center_tab_widget.set_welcome_tab_enabled(True)
        center_tab_widget.set_camera_view_tab_enabled(True)
        center_tab_widget.set_visualize_data_tab_enabled(True)

        return center_tab_widget

    def _create_directory_view_widget(self):
        return DirectoryViewWidget(
            top_level_folder_path=self._freemocap_data_folder_path,
            get_active_recording_info_callable=self._active_recording_info_widget.get_active_recording_info,
        )

    # def _create_tool_bar(self):
    #     self._calibration_control_panel = CalibrationControlPanel(
    #         get_active_recording_info_callable=self._active_recording_info_widget.get_active_recording_info,
    #     )
    #     self._process_motion_capture_data_panel = ProcessMotionCaptureDataPanel(
    #         recording_processing_parameters=RecordingProcessingParameterModel(),
    #         get_active_recording_info=self._active_recording_info_widget.get_active_recording_info,
    #     )
    #     self._process_motion_capture_data_panel.processing_finished_signal.connect(
    #         self._handle_processing_finished_signal
    #     )
    #     return ToolBar(calibration_control_panel=self._calibration_control_panel,
    #                    process_motion_capture_data_panel=self._process_motion_capture_data_panel,
    #                    visualize_data_widget=self._create_visualization_control_panel(),
    #                    directory_view_widget=self._create_directory_view_widget(),
    #                    parent=self)

    def _create_control_panel_widget(self):

        self._camera_configuration_parameter_tree_widget = SkellyCamParameterTreeWidget(self._skellycam_widget)

        # self._calibration_control_panel = CalibrationControlPanel(
        #     get_active_recording_info_callable=self._active_recording_info_widget.get_active_recording_info,
        # )

        self._process_motion_capture_data_panel = ProcessMotionCaptureDataPanel(
            recording_processing_parameters=PostProcessingParameterModel(),
            get_active_recording_info=self._active_recording_info_widget.get_active_recording_info,
            kill_thread_event=self._kill_thread_event,
        )
        self._process_motion_capture_data_panel.processing_finished_signal.connect(
            self._handle_processing_finished_signal
        )

        self._visualization_control_panel = VisualizationControlPanel(parent=self,
                                                                      blender_executable_path=get_best_guess_of_blender_path())
        self._visualization_control_panel.export_to_blender_button.clicked.connect(
            self._export_active_recording_to_blender
        )

        self._visualization_control_panel.generate_jupyter_notebook_button.clicked.connect(
            self._generate_jupyter_notebook
        )

        return ControlPanelWidget(
            camera_configuration_parameter_tree_widget=self._camera_configuration_parameter_tree_widget,
            # calibration_control_panel=self._calibration_control_panel,
            process_motion_capture_data_panel=self._process_motion_capture_data_panel,
            visualize_data_widget=self._visualization_control_panel,
            parent=self,
        )

    def _export_active_recording_to_blender(self):
        logger.info("Exporting active recording to Blender...")
        recording_path = self._active_recording_info_widget.get_active_recording_info(return_path=True)

        if self._visualization_control_panel.blender_executable_path is None:
            logger.error("Blender executable path is None!")
            return

        self._visualization_control_panel.get_user_selected_method_string()
        export_to_blender(
            recording_folder_path=recording_path,
            blender_file_path=get_blender_file_path(recording_path),
            blender_exe_path=self._visualization_control_panel.blender_executable_path,
            method=self._visualization_control_panel.get_user_selected_method_string(),
        )

        if (
                self._controller_group_box.auto_open_in_blender_checked
                # or self._visualization_control_panel.open_in_blender_automatically_box_is_checked
        ):
            if Path(self._active_recording_info_widget.active_recording_info.blender_file_path).exists():
                open_file(self._active_recording_info_widget.active_recording_info.blender_file_path)
            else:
                logger.error(
                    "Blender file does not exist! Did something go wrong in the `export_to_blender` call above?")

    def _generate_jupyter_notebook(self):
        logger.info("Exporting active recording to a Jupyter notebook...")
        recording_path = self._active_recording_info_widget.get_active_recording_info(return_path=True)
        generate_jupyter_notebook(
            path_to_recording=recording_path
        )

    def _handle_new_active_recording_selected(self, recording_info_model: RecordingInfoModel):
        logger.info(f"New active recording selected: {recording_info_model.path}")

        # self._calibration_control_panel.update_calibrate_from_active_recording_button_text()
        self._pipedream_pings.update_pings_dict(key=recording_info_model.name,
                                                value=self._active_recording_info_widget.active_recording_info.status_check)

        path = Path(recording_info_model.path)
        path.mkdir(parents=True, exist_ok=True)

        if str(path.parent) != get_recording_session_folder_path():
            self._directory_view_widget.set_folder_as_root(path.parent)
        else:
            self._directory_view_widget.set_folder_as_root(path)

        if Path(recording_info_model.synchronized_videos_folder_path).exists():
            self._directory_view_widget.expand_directory_to_path(recording_info_model.synchronized_videos_folder_path)
        else:
            self._directory_view_widget.expand_directory_to_path(recording_info_model.path)

        self._active_recording_info_widget.update_parameter_tree()
        # self._recording_name_label.setText(f"Recording Name: {recording_info_model.name}")
        self._update_skelly_viewer_widget()
        self._directory_view_widget.handle_new_active_recording_selected()

        try:
            self._process_motion_capture_data_panel.update_calibration_path()
        except Exception as e:
            logger.error(e)

        update_most_recent_recording_toml(recording_info_model=recording_info_model)

    def _update_skelly_viewer_widget(self):
        active_recording_info = self._active_recording_info_widget.active_recording_info

        if active_recording_info.data3d_status_check:
            self._skelly_viewer_widget.load_skeleton_data(
                mediapipe_skeleton_npy_path=active_recording_info.mediapipe_3d_data_npy_file_path
            )

        if active_recording_info.data2d_status_check:
            self._skelly_viewer_widget.generate_video_display(
                video_folder_path=active_recording_info.annotated_videos_folder_path
            )


        elif active_recording_info.synchronized_videos_status_check:
            self._skelly_viewer_widget.generate_video_display(
                video_folder_path=active_recording_info.synchronized_videos_folder_path
            )

    def kill_running_threads_and_processes(self):
        logger.info("Killing running threads and processes... ")
        try:
            self._skellycam_widget.close()
        except Exception as e:
            logger.error(f"Error killing running threads and processes: {e}")

        self._kill_thread_event.set()

    def handle_load_most_recent_recording(self):
        logger.info("`Load Most Recent Recording` QAction triggered")
        most_recent_recording_path = get_most_recent_recording_path()

        if most_recent_recording_path is None:
            logger.error(f"`get_most_recent_recording_path()` return `None`!")
            return

        self._active_recording_info_widget.set_active_recording(recording_folder_path=get_most_recent_recording_path())
        self._central_tab_widget.setCurrentIndex(2)
        self._control_panel_widget.tab_widget.setCurrentWidget(self._process_motion_capture_data_panel)

    def open_load_existing_recording_dialog(self):
        # from this tutorial - https://www.youtube.com/watch?v=gg5TepTc2Jg&t=649s
        logger.info("Opening `Load Existing Recording` dialog... ")
        user_selected_directory = QFileDialog.getExistingDirectory(
            self,
            "Select a recording folder",
            str(get_recording_session_folder_path()),
        )
        if len(user_selected_directory) == 0:
            logger.info("User cancelled `Load Existing Recording` dialog")
            return

        logger.info(f"User selected recording path:{user_selected_directory}")

        self._active_recording_info_widget.set_active_recording(recording_folder_path=user_selected_directory)
        self._central_tab_widget.setCurrentIndex(2)

    def open_import_videos_dialog(self):
        # from this tutorial - https://www.youtube.com/watch?v=gg5TepTc2Jg&t=649s
        logger.info("Opening `Import Videos` dialog... ")

        import_videos_path = QFileDialog.getExistingDirectory(
            self,
            "Select a folder containing synchronized videos (each video must have *exactly* the same number of frames)",
            str(Path.home()),
        )

        if len(import_videos_path) == 0:
            logger.info("User cancelled `Import Videos` dialog")
            return

        self._import_videos_window = ImportVideosWizard(parent=self,
                                                        import_videos_path=import_videos_path,                                                 kill_thread_event=self._kill_thread_event,
                                                        )
        self._import_videos_window.folder_to_save_videos_to_selected.connect(self._handle_import_videos)
        text = self._import_videos_window.exec()

<<<<<<< HEAD

    @pyqtSlot(list, str, bool)
    def _handle_import_videos(self, video_paths: List[str], folder_to_save_videos: str, synchronization_bool: bool):
=======
    @pyqtSlot(list, str)
    def _handle_import_videos(self, video_paths: List[str], folder_to_save_videos: str):
>>>>>>> ae74c2ec

        folder_to_save_videos = Path(folder_to_save_videos)
        folder_to_save_videos.mkdir(parents=True, exist_ok=True)

        if len(video_paths) == 0:
            logger.error("No videos to import!")
            return
        
        if not synchronization_bool:
            for video_path in tqdm(video_paths,
                                desc="Importing videos...",
                                colour=[255, 128, 0],
                                unit="video",
                                unit_scale=True,
                                leave=False
                                ):

                if not Path(video_path).exists():
                    logger.error(f"{video_path} does not exist!")
                    return

                destination_path = folder_to_save_videos / Path(video_path).name
                logger.info(f"Copying video from {video_path} to {destination_path}")

                shutil.copy(video_path, destination_path)

        timestamps_copied = copy_directory_if_contains_timestamps(source_dir=Path(video_paths[0]).parent,
                                                                  destination_dir=folder_to_save_videos)

        if timestamps_copied:
            logger.info(f"Copied timestamps from {Path(video_paths[0]).parent} to {folder_to_save_videos}")
        else:
            logger.info(f"No timestamps found in {Path(video_paths[0]).parent}")

        self._active_recording_info_widget.set_active_recording(
            recording_folder_path=Path(folder_to_save_videos).parent)

    def reboot_gui(self):
        logger.info("Rebooting GUI... ")
        get_qt_app().exit(EXIT_CODE_REBOOT)

    def closeEvent(self, a0) -> None:
        logger.info("Main window `closeEvent` detected")

        if self._home_widget.consent_to_send_usage_information:
            self._pipedream_pings.update_pings_dict(key="gui_closed", value=True)
            self._pipedream_pings.update_pings_dict(key="active recording status on close",
                                                    value=self._active_recording_info_widget.active_recording_info.status_check)
            self._pipedream_pings.send_pipedream_ping()

        try:
            remove_empty_directories(get_recording_session_folder_path())
        except Exception as e:
            logger.error(f"Error while removing empty directories: {e}")

        try:
            self._skellycam_widget.close()
        except Exception as e:
            logger.error(f"Error while closing the viewer widget: {e}")
        super().closeEvent(a0)

        for process in multiprocessing.active_children():
            logger.info(f"Terminating process: {process}")
            process.terminate()


if __name__ == "__main__":
    import sys

    app = QApplication(sys.argv)
    main_window = MainWindow(pipedream_pings=PipedreamPings(),
                             freemocap_data_folder_path=get_freemocap_data_folder_path(),
                             )
    main_window.show()
    app.exec()

    sys.exit()<|MERGE_RESOLUTION|>--- conflicted
+++ resolved
@@ -57,17 +57,9 @@
 from freemocap.gui.qt.widgets.home_widget import (
     HomeWidget,
 )
-<<<<<<< HEAD
-from freemocap.parameter_info_models.recording_info_model import (
-    RecordingInfoModel,
-)
-from freemocap.parameter_info_models.recording_processing_parameter_models import (
-    RecordingProcessingParameterModel,
-)
-=======
-from freemocap.gui.qt.widgets.import_videos_window import ImportVideosWizard
+
+from freemocap.gui.qt.widgets.import_videos_wizard import ImportVideosWizard
 from freemocap.gui.qt.widgets.log_view_widget import LogViewWidget
->>>>>>> ae74c2ec
 # reboot GUI method based on this - https://stackoverflow.com/a/56563926/14662833
 from freemocap.system.open_file import open_file
 from freemocap.system.paths_and_filenames.file_and_folder_names import (
@@ -472,14 +464,8 @@
         self._import_videos_window.folder_to_save_videos_to_selected.connect(self._handle_import_videos)
         text = self._import_videos_window.exec()
 
-<<<<<<< HEAD
-
     @pyqtSlot(list, str, bool)
     def _handle_import_videos(self, video_paths: List[str], folder_to_save_videos: str, synchronization_bool: bool):
-=======
-    @pyqtSlot(list, str)
-    def _handle_import_videos(self, video_paths: List[str], folder_to_save_videos: str):
->>>>>>> ae74c2ec
 
         folder_to_save_videos = Path(folder_to_save_videos)
         folder_to_save_videos.mkdir(parents=True, exist_ok=True)
