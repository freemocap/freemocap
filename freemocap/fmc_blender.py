--- conflicted
+++ resolved
@@ -527,7 +527,7 @@
        if "Armature" == obj.name:
             obj.select_set(True)
 
-<<<<<<< HEAD
+
 #Bake the skeletal animation
 # ensure that only the armature is selected in Object mode
 bpy.ops.object.mode_set(mode='OBJECT')
@@ -553,11 +553,7 @@
     bpy.data.objects.remove(empties.pop())
 
 order_of_markers = []
-=======
-#set export path
-export_path = str(Path(__file__).parent.resolve() / "exported_animation_from_script")
-export_path = r'C:\Users\aaron\Documents\GitHub\freemocap\FreeMocap_Data\sesh_2021-10-14_17_28_30'
->>>>>>> 0d45df4d
+
 
 #Select objects to export
 col = bpy.data.collections.get("Collection")
@@ -569,7 +565,7 @@
             bpy.data.objects.remove(obj)
             
 #save blender file
-<<<<<<< HEAD
+
 bpy.ops.wm.save_as_mainfile(filepath= sesh_path + "skeletal_animation_session.blend")
 
 #export FBX
@@ -580,12 +576,3 @@
 
 #export USD
 bpy.ops.wm.usd_export(filepath=sesh_path + 'skeletal_animation_session.usdc', selected_objects_only=True, export_animation=True)
-=======
-bpy.ops.wm.save_as_mainfile(filepath= export_path + "/blender_data.blend")
-
-#export FBX
-bpy.ops.export_scene.fbx(filepath=export_path + "/exported_fbx_animation_from_script.fbx", path_mode='RELATIVE', bake_anim=True, use_selection=True, object_types={'MESH'}, use_mesh_modifiers = False, add_leaf_bones = False, axis_forward = '-X', axis_up = 'Z', bake_anim_use_all_bones = False, bake_anim_use_nla_strips = False, bake_anim_use_all_actions = False, bake_anim_force_startend_keying = False) 
-
-#export GLTF
-bpy.ops.export_scene.gltf(filepath=export_path + "/exported_gltf_animation_from_script.gltf", export_format='GLTF_EMBEDDED', export_selected=True, ui_tab='ANIMATION', export_nla_strips=False)
->>>>>>> 0d45df4d
