# pyproject.toml
# originally based on - https://realpython.com/pypi-publish-python-package/

[build-system]
requires = ["flit_core >=3.2,<4"]
build-backend = "flit_core.buildapi"

[project]
name = "freemocap"
readme = "README.md"
authors = [
    { name = "Skelly FreeMoCap", email = "info@freemocap.org" },
    { name = "Endurance Idehen" },
    { name = "Aaron Cherian" },
    { name = "Jonathan Samir Matthis" },
]
license = { file = "LICENSE" }
classifiers = [
    "Development Status :: 3 - Alpha",
    "License :: OSI Approved :: GNU Affero General Public License v3 or later (AGPLv3+)",
    "Intended Audience :: Developers",
    "Intended Audience :: Education",
    "Intended Audience :: Healthcare Industry",
    "Intended Audience :: Science/Research",
    "Intended Audience :: End Users/Desktop",
    "Intended Audience :: Other Audience",
    "Natural Language :: English",
    "Operating System :: OS Independent",
    "Programming Language :: Python :: 3",
    "Programming Language :: Python :: 3.8",
    "Programming Language :: Python :: 3.9",
    "Programming Language :: Python :: 3.10",
    "Programming Language :: Python :: 3.11",
    "Topic :: Software Development :: Libraries :: Python Modules",
    "Topic :: Utilities",
    "Topic :: Multimedia :: Video",
    "Topic :: Multimedia :: Video :: Capture",
    "Topic :: Multimedia :: Video :: Display",
    "Topic :: Scientific/Engineering",
    "Topic :: Scientific/Engineering :: Image Processing",
    "Topic :: Scientific/Engineering :: Visualization",
    "Topic :: Scientific/Engineering :: Human Machine Interfaces",
    "Topic :: System :: Hardware",
    "Topic :: System :: Hardware :: Universal Serial Bus (USB)",
    "Topic :: System :: Hardware :: Universal Serial Bus (USB) :: Video (UVC)",
]
keywords = [
    "camera",
    "stream",
    "video",
    "image",
    "opencv",
    "skelly",
    "freemocap",
    "motion capture",
    "markerless motion capture",
    "mocap",
    "markerless mocap",
    "markerless",
    "kinematic",
    "animation",
    "3d animation",
    "Blender",
    "Blender3d",
    "synchronization",
    "computer vision"
]

dependencies = [
    "skellycam==2023.12.1090",
    "skelly_viewer==2024.04.1022",
    "skellyforge==2023.12.1005",
    "skelly_synchronize==2023.12.1029",
<<<<<<< HEAD
    "skellytracker==2024.04.1014",
    "ajc27_freemocap_blender_addon==2024.05.1018",
=======
    "skellytracker[all]==2024.06.1015",
    "ajc27_freemocap_blender_addon==2023.10.1017",
>>>>>>> 6b1de51d
    "opencv-contrib-python==4.8.*",
    "toml==0.10.2",
    "aniposelib==0.4.3",
    "libsass==0.21.0",
    "ipykernel==6.23.1",
    "plotly==5.14.1",
    "pydantic==1.*",
    "PySide6==6.6.*",
    "packaging===23.2",
]

requires-python = ">=3.9,<3.13"

dynamic = ["version", "description"]

[project.optional-dependencies]
dev = ["black", "bumpver", "isort", "pip-tools", "pytest", "pytest-cov", "flit", "flake8", "flake8-bugbear", "flake8-bandit"]

[project.packages]
freemocap = { include = ["assets"] }

[project.urls]
Homepage = "https://freemocap.org"
Documentation = "https://freemocap.github.io/documentation/"
Github = "https://github.com/freemocap/freemocap"

[tool.bumpver]
current_version = "v1.2.2"
version_pattern = "vMAJOR.MINOR.PATCH[-TAG]"
commit_message = "Bump version {old_version} -> {new_version}"
commit = true
tag = true
push = true

[tool.bumpver.file_patterns]
#"pyproject.toml" = ['current_version = "{version}"', 'version = "{version}"']
"freemocap/__init__.py" = ["{version}"]
".github/workflows/*_installer.yml" = ['export PYAPP_PROJECT_VERSION={version}']

#[tool.setuptools.dynamic]
#dependencies = {file = "requirements.txt"}

[project.scripts]
freemocap = "freemocap.__main__:main"

[tool.setuptools]
py-modules = ["freemocap"]

[tool.black]
line-length = 120

[tool.taskipy.tasks]
setup = "pre-commit install"
#test = "python -m unittest freemocap/tests/**/test_*"
installer = "./bin/installer.sh"
# This command ensures that your code is formatted appropriately
format = "black freemocap"<|MERGE_RESOLUTION|>--- conflicted
+++ resolved
@@ -71,13 +71,8 @@
     "skelly_viewer==2024.04.1022",
     "skellyforge==2023.12.1005",
     "skelly_synchronize==2023.12.1029",
-<<<<<<< HEAD
-    "skellytracker==2024.04.1014",
-    "ajc27_freemocap_blender_addon==2024.05.1018",
-=======
     "skellytracker[all]==2024.06.1015",
     "ajc27_freemocap_blender_addon==2023.10.1017",
->>>>>>> 6b1de51d
     "opencv-contrib-python==4.8.*",
     "toml==0.10.2",
     "aniposelib==0.4.3",
