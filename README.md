--- conflicted
+++ resolved
@@ -1,4 +1,3 @@
-<<<<<<< HEAD
 <p align="center">
     <img src="https://raw.githubusercontent.com/freemocap/freemocap/main/logo/freemocap-logo-black-border.svg" height="64" alt="Project Logo">
 </p>
@@ -30,64 +29,6 @@
 1. Install the Homebrew Package manager (Skip this step if you already have it)
 ```bash
 /bin/bash -c "$(curl -fsSL https://raw.githubusercontent.com/Homebrew/install/HEAD/install.sh)"
-=======
-
-https://user-images.githubusercontent.com/15314521/124694557-8069ea00-deaf-11eb-9328-3be27a4b1ea4.mp4
-
-# This is all very much a work in progress! More to come!
-## (As of May 2022) We're currently working on building a proper API with documentation, but for now enjoy this pile of not-quite-spaghetti-but-definitely-lasagna-flavored code and sloppy ReadMe 😅
-
-___________________________________
-___
-
-[![Freemocap Tests](https://github.com/freemocap/freemocap/actions/workflows/python-testing.yml/badge.svg)](https://github.com/freemocap/freemocap/actions/workflows/python-testing.yml)
-
-## Prerequisites - 
-**Required**
-* Windows only for now (sorry! Mac and Linux support coming very soon!😅)
-* A Python 3.7 environment - 
-  * We recommend installing Anaconda from here (https://www.anaconda.com/products/individual#Downloads) to create your Python environment.
-
-* Two or more USB webcams attached to viable USB ports 
-*  ~~USB hubs typically don't work~~ I think they do now? 
-*  Note that two cameras is the **minimum** required for 3d reconstruction. However, with just two views, many points will be occluded/not visible to both cameras. For better performance, use three (or four or more?) cameras
-* Each recording must (for now) have an unobstructed view of a Charuco board within the first few seconds of recording (See below).
-____
-____
-# Installation
-If you're a beginner (code / python wise), [here is a screen recording of someone from my lab installing freemocap from scratch](https://vimeo.com/582630758) up until the point where you start using it (configuring,charucco board, cameras, etc).
-
-Open an Anaconda-enabled command prompt or powershell window and perform the following steps:
-
-
-1) Create a Python3.7 Anaconda environment
-``` 
-$ conda create -n freemocap-env python=3.7
-``` 
-
-2) Activate that newly created environment
-```
-$ conda activate freemocap-env
-```
-3) Install freemocap  from PyPi using `pip`
-```
-$ pip install freemocap
-```
-That should be it!
-___
-___
-# Basic   Usage
-
-
-
- ##  HOW TO CREATE A *NEW* `FreeMoCap` RECORDING SESSION
-
-tl;dr- **Activate the the freemocap Python environment** and run the following lines of code (either in a script or in a console)
-
-```python
-import freemocap
-freemocap.RunMe()
->>>>>>> 2f2f002f
 ```
 2. Install Git (Skip this step if you already have it)
 ```bash
@@ -129,7 +70,6 @@
 cd freemocap
 ```
 
-<<<<<<< HEAD
 Install the Python Dependencies (into a virtual environment)
 ```bash
 python3 -m venv env
@@ -137,237 +77,6 @@
 ```
 
 ## Usage
-=======
-Note - if you leave `sessionID` unspecified but set `stage` to a number higher than 1, it will attempt to use the last recorded session (but this can be buggy atm)
-
-___
-
-## [Processing stages](#processing-stages)  - 
-
- - **Stage 1 - Record Videos**
-   -  Record raw videos from attached USB webcams and timestamps for each frame 
-   -  Raw Videos saved to `FreeMoCap_Data/[Session Folder]/RawVideos`
-
- - **Stage 2 - Synchronize Videos**
-   - Use recorded timestamps to re-save raw videos as synchronized videos (same start and end and same number of frames). Videos saved to 
-   - Synchronized Videos saved to `FreeMoCap_Data/[Session Folder]/SynchedVideos`
-
-
- - **Stage 3 - Calibrate Capture Volume**
-   -   Use [Anipose](https://anipose.org)'s [Charuco-based](https://docs.opencv.org/3.4/df/d4a/tutorial_charuco_detection.html) calibration method to determine the location of each camera during a recording session and calibrate the capture volume
-   -   Calibration info saved to `[sessionID]_calibration.toml` and `[sessionID]_calibration.pickle` 
-
-
--   **Stage 4 - Track 2D points in videos and Reconstruct 3D** <-This is where the magic happens ✨
-    -   Apply user specified tracking algorithms to Synchronized videos (currently supporting MediaPipe, OpenPose, and DeepLabCut) to generate 2D data 
-        -   Save to `FreeMoCap_Data/[Session Folder]/DataArrays/` folder (e.g. `mediaPipeData_2d.npy`)
-    -   Combine 2d data from each camera with calibration data from Stage 3 to reconstruct the 3d trajectory of each tracked point
-        -   Save to `/DataArrays` folder (e.g. `openPoseSkel_3d.npy`)
-    -   NOTE - you might think it would make sense to separate the 2d tracking and 3d reconstruction into different stages, but the way the code is currently set up it's cleaner to combine them into the same processing stage ¯\\\_(ツ)_/¯
-
--   **Stage 5 - Use Blender to generate output data files (optional, requires [Blender](https://blender.org) installed. set `freemocap.RunMe(useBlender=True)` to use)**
-    -   Hijack a user-installed version of [Blender](https://blender.org) to format raw mocap data into  a `.blend` file including the raw data as keyframed emtpies with a (sloppy,  inexpertly) rigged and meshed armatured based on the [Rigify](https://docs.blender.org/manual/en/2.81/addons/rigging/rigify.html) Human Metarig
-    -   Save `.blend` file to `[Session_Folder]/[Session_ID]/[Session_ID].blend` 
-    -   You can double click that `.blend` file to open it in Blender. 
-    -   For instructions on how to navigate a Blender Scene, try this [YouTube Tutorial](https://www.youtube.com/watch?v=nIoXOplUvAw)
-
-
--   **Stage 6 - Save Skeleton Animation!**
-    -   Create a [Matplotlib](https://matplotlib.org) based output animation video.
-     -  Saves Animation video to: `[Session Folder]/[SessionID]_animVid.mp4`
-     -  Note - This part takes for-EVER 😅
-     
-____
-____
-## `freemocap.RunMe()` Specify recording session  paramters 
-___
-The `fmc.RunMe()` function takes a number of parameters that can be used to alter its default behavior in important ways. Here are the default parameters followed by a brief description of each one. 
-
-
-### RunMe - Default parameters
-```python
-#in `freemocap/fmc_runme.py`
-def RunMe(sessionID=None,
-        stage=1,
-        useOpenPose=False, 
-        runOpenPose = True, 
-        useMediaPipe=True,
-        runMediaPipe=True,
-        useDLC=False,
-        dlcConfigPath=None,
-        debug=False,
-        setDataPath = False,
-        userDataPath = None,
-        recordVid = True,
-        showAnimation = True,
-        reconstructionConfidenceThreshold = .7,
-        charucoSquareSize = 36, #mm
-        calVideoFrameLength = .5,
-        startFrame = 0,
-        useBlender = False,
-        resetBlenderExe = False,
-      	get_synced_unix_timestamps = True,
-        good_clean_frame_number = 0,
-        bundle_adjust_3d_points=False
-        ):
-```
-
-### [RunMe input parameters](#runme-input-parameters)
-- `sessionID`
-  - Type - (str) 
-  - [Default] - None.
-  - Indentifying string to use for this session. 
-  - If creating a new session, default behavior is to autogenerate SessionID based on date and time that the session was recorded
-  - If re-processing a previously recorded session, this value specifies which session to reprocess (must be the name of a folder within the `FreeMoCap_Data` folder)
-  - 
-- `stage`
-  - [Type] - Int 
-  - [Default] - 1
-  - Which processing stage to start from. Processing stages are defined in more  detail in [#processing-stages](#processing-stages) 
-  
-  ```
-  stage 1 - Record Raw Videos
-  stage 2 - Synchronize Videos
-  stage 3 - Camera Calibration
-  stage 4 - 2d Tracking and 3d Calibration
-  stage 5 - Create output files (using Blender)
-  stage 6 - Create output animation (Matplotlib)
-  ```  
-- `useMediaPipe`
-  - [Type] - BOOL
-  - [Default] - False, 
-  - Whether or not to use the MediaPipe tracking method in `stage=4`
-
-- `runMediaPipe`
-  -	[Type] - BOOL
-  - [Default] - False, 
-  - Whether or not to RUN the MediaPipe tracking method in `stage=4`  (will use previously processed data. This can save a lot of time when re-processing long videos) 
-    
-- `useOpenPose`
-  -	[Type] - BOOL
-  - [Default] - False, 
-  - Whether or not to use the OpenPose tracking method in `stage=4`
-
-- `runOpenPose`
-  -	[Type] - BOOL
-  - [Default] - False, 
-  - Whether or not to RUN the OpenPose tracking method in `stage=4`  (will use previously processed data. This can save a lot of time when re-processing long videos) 
-  
--  `useDeepLabCut`
-    - [Type] - BOOL
-    - [Default] - False, 
-    - Whether or not to use the DeepLabCut model/project specified at `dlcConfigPath`  to track objects in `stage=4`
-
-
--  `setDataPath`
-	-	[Type] - BOOL
-   - [Default] - False, 
-   - Trigger the GUI that prompts user to specify location of `FreeMoCap_Data`
-
--  `userDataPath`
-	-	[Type] - BOOL
-     - [Default] - False, 
-     - path to the location of `FreeMoCap_Data`
-
--  `recordVid`
-	-	[Type] - BOOL
-     - [Default] - False, 
-     - wehether to save the matplotlib animation to an `.mp4` file
-
--  `showAnimation`
-	-	[Type] - BOOL
-     - [Default] - False, 
-     - wehether to save the matplotlib animation to an `.mp4` file
-
-- `reconstructionConfidenceThreshold`
-  - [Type] - float in range(0,1),
-  - [Default] - .7
-  - Threshold 'confidence' value to include a point in the 3d reconstruction step
-  
-- `charucoSquareSize`
-  - [Type]  = int
-  - [Default] = 36,
-  - The size of a side of a black square in the Charuco board used in this calibration. The default value of 36 is approximately appropriate for a print out on an 8 in bu 10 in paper (US Letter, approx A4)
-  
-- `calVideoLength`
-  - [Type]  = int, float in range (0,1), or [int, int]
-  - [Default] = .5,
-  - What portion of the videos to use in the Anipose calibration step in `stage=3`. `-1` uses the whole recording, a number between 0 and 1 defines a proprotion of the video to use, and a tuple of two numbers defines the start and end frame
-
-
-- `startFrame`
-  - [Type]  = int
-  - [Default] = 0,
-  - what frame of the video to start the animation in `stage=6`
-
-- `useBlender`
-  - [Type]  = BOOL
-  -  [Default] = True,
-  -  Whether to use Blender to create output `.blend`, `.fbx`,`.usd`,and `.gltf` files
-
-- `resetBlenderExe`
-  - [Type]  = BOOL
-  -  [Default] = False,
-  -  Whether to launch GUI to set Blender .exe path (usually something like `C:/Program Files/Blender Foundation/2.95/`)
-
-- `get_synced_unix_timestamps`
-  - [Type]  = BOOL
-  -  [Default] = True,
-  -  Whether to save camera timestamps in `Unix Epoch Time` in addition to the default 'counting up from zero' timestamps. Very helpful for synchronizing FreeMoCap with other softwares
-
-- `good_clean_frame_number`
-  - [Type]  = int
-  -  [Default] = 0,
-  -  A frame where the subject is standing in something like a T-pose or an A-pose, which will be used to scale the armature created via the `useBlender=True` option. If set to default (`0`) the software will attempt to locate this frame automatically by looking for a frame where all markers are visible with high `confidence` values (but this is buggy)
-
-- `bundle_adjust_3d_points` [EXPERIMENTAL as of May 2022]
-  - [Type]  = BOOL
-  -  [Default] = False,
-  -  When set to `True`, the system will run a bundle adjust optimization of all recorded 3d points produced in `stage=4` using `aniposelib`'s `optim_points` method. This takes a rather long time, but can signicantly clean up the resulting recordings. However,it may also "over smooth" the data. We're in the process of testing this method out now
-  
-- `use_previous_calibration`
-  - [Type]  = BOOL
-  -  [Default] = False,
-  -  Choose whether to use a calibration file from a previous session. When `False`, FreeMoCap will automatically save out calibration data whenever stage 3 is successfully completed. Only one saved calibration file is stored, so running another session will overwrite the currently saved calibration file. When `True` , FreeMoCap will instead load in the saved calibration data, which allows users to create recordings without needing to show the cameras the Charuco board. 
-
-
-____
-____
-## Charuco Board Information
-___
-  * Our calibration method relies on [Anipose](https://anipose.org)'s [Charuco-based](https://docs.opencv.org/3.4/df/d4a/tutorial_charuco_detection.html) calibration method to determine the location of each camera during a recording session. This information is later used to create the 3d reconstruction of the tracked points
-
-  * IMPORTANT The Charuco board shown to the camera MUST be generated with the `cv2.aruco.DICT_4X4_250` dictionary! 
-  
-  * A high resolution `png` of this Charuco board is in this repository at `/charuco_board_image_highRes.png`
-* 
-  * To generate your own board, use the following python commands (or equivalent). DO NOT CHANGE THE PARAMETERS OR THE CALIBRATION WILL NOT WORK:
-	``` python
-	import cv2
-	
-	aruco_dict = cv2.aruco.Dictionary_get(cv2.aruco.DICT_4X4_250) #note `cv2.aruco` can be installed via `pip install opencv-contrib-python`
-	
-	board = cv2.aruco.CharucoBoard_create(7, 5, 1, .8, aruco_dict)
-	
-	charuco_board_image = board.draw((2000,2000)) #`2000` is the resolution of the resulting image. Increase this number if printing a large board (bigger is better! Esp for large spaces!
-	
-	cv2.imwrite('charuco_board_image.png',charuco_board_image)
-	
-	```
-
-# **Optional**
-
-Both [Deeplabcut](https://deeplabcut.org) and [OpenPose](https://github.com/CMU-Perceptual-Computing-Lab/openpose) are technically supported, but both are rather under-tested at the moment. 
-
-* To use DeepLabCut, install with set `freemocap.RunMe(useDLC=True)`
-  * Installation instructions for DeepLabCut may be found on their github - https://github.com/DeepLabCut/DeepLabCut
-
-* If you would like to use OpenPose for body tracking, install Cuda and the Windows Portable Demo of OpenPose and set `freemocap.RunMe(useOpenPose=True)`. 
-  * Install CUDA: https://developer.nvidia.com/cuda-downloads
-
-  * Install OpenPose (Windows Portable Demo): https://github.com/CMU-Perceptual-Computing-Lab/openpose/releases/tag/v1.6.0
-
->>>>>>> 2f2f002f
 
 ## Related
 
@@ -379,5 +88,4 @@
 * [Endurance Idehen](https://github.com/endurance)
 
 ## License
-
 This project is licensed under the APGL License - see the [LICENSE](LICENSE) file for details.