import logging
import multiprocessing
import shutil
from pathlib import Path
from typing import Union, List, Callable

from PySide6.QtCore import Qt, Slot
from PySide6.QtGui import QIcon
from PySide6.QtWidgets import (
    QApplication,
    QDockWidget,
    QMainWindow,
    QFileDialog,
    QWidget,
    QHBoxLayout,
)
from skelly_viewer import SkellyViewer
from skellycam import (
    SkellyCamParameterTreeWidget,
    SkellyCamWidget,
)
from tqdm import tqdm


from freemocap.data_layer.generate_jupyter_notebook.generate_jupyter_notebook import (
    generate_jupyter_notebook,
)
from freemocap.data_layer.recording_models.post_processing_parameter_models import (
    ProcessingParameterModel,
)
from freemocap.data_layer.recording_models.recording_info_model import (
    RecordingInfoModel,
)
from freemocap.gui.qt.actions_and_menus.actions import Actions
from freemocap.gui.qt.actions_and_menus.menu_bar import MenuBar
from freemocap.gui.qt.style_sheet.css_file_watcher import CSSFileWatcher
from freemocap.gui.qt.style_sheet.scss_file_watcher import SCSSFileWatcher
from freemocap.gui.qt.style_sheet.set_css_style_sheet import apply_css_style_sheet
from freemocap.gui.qt.utilities.copy_timestamps_folder import copy_directory_if_contains_timestamps
from freemocap.gui.qt.utilities.get_qt_app import get_qt_app
from freemocap.gui.qt.utilities.save_and_load_gui_state import (
    GuiState,
    load_gui_state,
    save_gui_state,
)
from freemocap.gui.qt.utilities.update_most_recent_recording_toml import (
    update_most_recent_recording_toml,
)
from freemocap.gui.qt.widgets.active_recording_widget import ActiveRecordingInfoWidget
from freemocap.gui.qt.widgets.camera_controller_group_box import CameraControllerGroupBox
from freemocap.gui.qt.widgets.central_tab_widget import CentralTabWidget
from freemocap.gui.qt.widgets.control_panel.control_panel_dock_widget import (
    ControlPanelWidget,
)
from freemocap.gui.qt.widgets.control_panel.export_data_control_panel import VisualizationControlPanel
from freemocap.gui.qt.widgets.control_panel.process_mocap_data_panel.process_motion_capture_data_panel import (
    ProcessMotionCaptureDataPanel,
)
from freemocap.gui.qt.widgets.directory_view_widget import DirectoryViewWidget
from freemocap.gui.qt.widgets.home_widget import (
    HomeWidget,
)
from freemocap.gui.qt.widgets.import_videos_wizard import ImportVideosWizard
from freemocap.gui.qt.widgets.log_view_widget import LogViewWidget
from freemocap.gui.qt.widgets.opencv_conflict_dialog import OpencvConflictDialog
from freemocap.gui.qt.widgets.set_data_folder_dialog import SetDataFolderDialog
from freemocap.gui.qt.widgets.welcome_screen_dialog import WelcomeScreenDialog
from freemocap.gui.qt.workers.download_sample_data_thread_worker import DownloadDataThreadWorker
from freemocap.gui.qt.workers.export_to_blender_thread_worker import ExportToBlenderThreadWorker

# reboot GUI method based on this - https://stackoverflow.com/a/56563926/14662833
from freemocap.system.open_file import open_file
from freemocap.system.paths_and_filenames.file_and_folder_names import (
    PATH_TO_FREEMOCAP_LOGO_SVG,
)
from freemocap.system.paths_and_filenames.path_getters import (
    get_recording_session_folder_path,
    get_css_stylesheet_path,
    get_scss_stylesheet_path,
    get_blender_file_path,
    get_most_recent_recording_path,
    get_gui_state_json_path,
)
from freemocap.system.user_data.pipedream_pings import PipedreamPings
from freemocap.utilities.remove_empty_directories import remove_empty_directories

EXIT_CODE_REBOOT = -123456789

logger = logging.getLogger(__name__)


class MainWindow(QMainWindow):
    def __init__(
        self,
        freemocap_data_folder_path: Union[str, Path],
        pipedream_pings: PipedreamPings,
        parent=None,
    ):
        super().__init__(parent=parent)
        self._log_view_widget = LogViewWidget(parent=self)  # start this first so it will grab the setup logs
        logger.info("Initializing FreeMoCap MainWindow")

        self.setMinimumSize(1280, 720)
        self.setWindowIcon(QIcon(PATH_TO_FREEMOCAP_LOGO_SVG))
        self.setWindowTitle("freemocap \U0001F480 \U00002728")

        dummy_widget = QWidget()
        self._layout = QHBoxLayout()
        dummy_widget.setLayout(self._layout)
        self.setCentralWidget(dummy_widget)

        self._css_file_watcher = self._set_up_stylesheet()

        self._freemocap_data_folder_path = freemocap_data_folder_path
        self._pipedream_pings = pipedream_pings

        try:
            self._gui_state = load_gui_state(get_gui_state_json_path())
            logger.info("Successfully loaded previous settings")
        except Exception:
            logger.info("Failed to find previous GUI settings, using default settings")
            self._gui_state = GuiState()

        self._kill_thread_event = multiprocessing.Event()

        self._active_recording_info_widget = ActiveRecordingInfoWidget(parent=self)
        self._active_recording_info_widget.new_active_recording_selected_signal.connect(
            self._handle_new_active_recording_selected
        )
        self._directory_view_widget = self._create_directory_view_widget()
        self._directory_view_widget.expand_directory_to_path(get_recording_session_folder_path())
        self._directory_view_widget.new_active_recording_selected_signal.connect(
            self._active_recording_info_widget.set_active_recording
        )

        self._actions = Actions(freemocap_main_window=self)

        self._menu_bar = MenuBar(actions=self._actions, parent=self)
        self.setMenuBar(self._menu_bar)

        self.statusBar().showMessage(
            "Watch the terminal output for status updates, we're working on integrating better status updates into the GUI"
        )

        self._central_tab_widget = self._create_central_tab_widget()
        self.setCentralWidget(self._central_tab_widget)

        self._tools_dock_widget = self._create_tools_dock_widget()
        self.addDockWidget(Qt.DockWidgetArea.RightDockWidgetArea, self._tools_dock_widget)

        self._control_panel_widget = self._create_control_panel_widget(log_update=self._log_view_widget.add_log)
        self._tools_dock_widget.setWidget(self._control_panel_widget)

        log_view_dock_widget = QDockWidget("Log View", self)
        self.addDockWidget(Qt.DockWidgetArea.BottomDockWidgetArea, log_view_dock_widget)
        log_view_dock_widget.setWidget(self._log_view_widget)
        log_view_dock_widget.setFeatures(
            QDockWidget.DockWidgetFeature.DockWidgetMovable | QDockWidget.DockWidgetFeature.DockWidgetFloatable
        )
        logger.debug("Finished initializing FreeMoCap MainWindow")

    def _create_tools_dock_widget(self):
        tools_dock_widget = QDockWidget("Control Panel", self)
        tools_dock_widget.setAllowedAreas(Qt.DockWidgetArea.LeftDockWidgetArea | Qt.DockWidgetArea.RightDockWidgetArea)
        tools_dock_widget.setFeatures(
            QDockWidget.DockWidgetFeature.DockWidgetMovable | QDockWidget.DockWidgetFeature.DockWidgetFloatable
        )
        return tools_dock_widget

    def _handle_videos_saved_to_this_folder_signal(self, folder_path: str):
        logger.debug(f"Videos saved to this folder signal received: {folder_path}")

        self._active_recording_info_widget.set_active_recording(recording_folder_path=folder_path)

        if (
            self._controller_group_box.auto_process_videos_checked
            and self._controller_group_box.mocap_videos_radio_button_checked
        ):
            logger.info("'Auto process videos' checkbox is checked - triggering 'Process Motion Capture Data' button")
            self._process_motion_capture_data_panel.process_motion_capture_data_button.click()
        elif self._controller_group_box.calibration_videos_radio_button_checked:
            logger.info("Processing calibration videos")
            self._process_motion_capture_data_panel.calibrate_from_active_recording(
                charuco_square_size_mm=float(self._controller_group_box.charuco_square_size)
            )

    def _handle_processing_finished_signal(self):
        if self._controller_group_box.auto_open_in_blender_checked and not self._kill_thread_event.is_set():
            logger.info("'Auto Open in Blender' checkbox is checked - triggering 'Create Blender Scene'")
            self._export_active_recording_to_blender()
        if self._controller_group_box.generate_jupyter_notebook_checked and not self._kill_thread_event.is_set():
            self._generate_jupyter_notebook()
        logger.info("Processing finished")

    def handle_start_new_session_action(self):
        # self._central_tab_widget.set_welcome_tab_enabled(True)
        self._central_tab_widget.set_camera_view_tab_enabled(True)
        self._central_tab_widget.setCurrentIndex(1)
        self._controller_group_box.show()
        self._skellycam_widget.detect_available_cameras()

    def update(self):
        super().update()

        try:
            if not self._skellycam_widget.is_recording:
                self._controller_group_box.update_recording_name_string()
        except Exception as e:
            logger.exception(e)

    def _set_up_stylesheet(self):
        apply_css_style_sheet(self, get_css_stylesheet_path())
        SCSSFileWatcher(
            path_to_scss_file=get_scss_stylesheet_path(), path_to_css_file=get_css_stylesheet_path(), parent=self
        )
        css_file_watcher = CSSFileWatcher(path_to_css_file=get_css_stylesheet_path(), parent=self)
        return css_file_watcher

    def _create_new_synchronized_videos_folder(self) -> str:
        new_recording_folder_path = self._controller_group_box.get_new_recording_path()
        logger.info(f"Creating new recording folder at: {new_recording_folder_path}")
        self._active_recording_info_widget.set_active_recording(recording_folder_path=new_recording_folder_path)
        return self._active_recording_info_widget.active_recording_info.synchronized_videos_folder_path

    def _create_central_tab_widget(self):
        self._home_widget = HomeWidget(actions=self._actions, gui_state=self._gui_state, parent=self)

        self._skellycam_widget = SkellyCamWidget(
            self._create_new_synchronized_videos_folder,
            parent=self,
        )
        self._skellycam_widget.videos_saved_to_this_folder_signal.connect(
            self._handle_videos_saved_to_this_folder_signal
        )

        self._controller_group_box = CameraControllerGroupBox(
            skellycam_widget=self._skellycam_widget, gui_state=self._gui_state, parent=self
        )

        self._skelly_viewer_widget = SkellyViewer()

        center_tab_widget = CentralTabWidget(
            parent=self,
            skelly_cam_widget=self._skellycam_widget,
            camera_controller_widget=self._controller_group_box,
            welcome_to_freemocap_widget=self._home_widget,
            skelly_viewer_widget=self._skelly_viewer_widget,
            directory_view_widget=self._directory_view_widget,
            active_recording_info_widget=self._active_recording_info_widget,
        )

        center_tab_widget.set_welcome_tab_enabled(True)
        center_tab_widget.set_camera_view_tab_enabled(True)
        center_tab_widget.set_visualize_data_tab_enabled(True)

        return center_tab_widget

    def _create_directory_view_widget(self):
        return DirectoryViewWidget(
            gui_state=self._gui_state,
            get_active_recording_info_callable=self._active_recording_info_widget.get_active_recording_info,
        )

    def _create_control_panel_widget(self, log_update: Callable):
        self._camera_configuration_parameter_tree_widget = SkellyCamParameterTreeWidget(self._skellycam_widget)

        self._process_motion_capture_data_panel = ProcessMotionCaptureDataPanel(
            recording_processing_parameters=ProcessingParameterModel(),
            get_active_recording_info=self._active_recording_info_widget.get_active_recording_info,
            gui_state=self._gui_state,
            kill_thread_event=self._kill_thread_event,
            log_update=log_update,
        )
        self._process_motion_capture_data_panel.processing_finished_signal.connect(
            self._handle_processing_finished_signal
        )

        self._visualization_control_panel = VisualizationControlPanel(parent=self, gui_state=self._gui_state)
        self._visualization_control_panel.export_to_blender_button.clicked.connect(
            self._export_active_recording_to_blender
        )

        self._visualization_control_panel.generate_jupyter_notebook_button.clicked.connect(
            self._generate_jupyter_notebook
        )

        return ControlPanelWidget(
            camera_configuration_parameter_tree_widget=self._camera_configuration_parameter_tree_widget,
            process_motion_capture_data_panel=self._process_motion_capture_data_panel,
            visualize_data_widget=self._visualization_control_panel,
            parent=self,
        )

    def _export_active_recording_to_blender(self):
        logger.debug("Exporting active recording to Blender...")
        recording_path = self._active_recording_info_widget.get_active_recording_info(return_path=True)

        if self._visualization_control_panel.blender_executable_path is None:
            logger.error("Blender executable path is None!")
            return

        self._export_to_blender_thread_worker = ExportToBlenderThreadWorker(
            recording_path=recording_path,
            blender_file_path=Path(get_blender_file_path(recording_path)),
            blender_executable_path=Path(self._visualization_control_panel.blender_executable_path),
            kill_thread_event=self._kill_thread_event,
        )
        self._export_to_blender_thread_worker.start()
        self._export_to_blender_thread_worker.success.connect(self._handle_export_to_blender_finished)

<<<<<<< HEAD
    def _handle_export_to_blender_finished(self) -> None:
        if self._controller_group_box.auto_open_in_blender_checked:
=======
    @Slot()
    def _handle_export_to_blender_finished(self, success_value: bool) -> None:
        if success_value is False:
            logger.error("Blender export failed!")
        elif self._controller_group_box.auto_open_in_blender_checked:
>>>>>>> aae16579
            if Path(self._active_recording_info_widget.active_recording_info.blender_file_path).exists():
                open_file(self._active_recording_info_widget.active_recording_info.blender_file_path)
            else:
                logger.error(
                    "Blender file does not exist! Did something go wrong in the `export_to_blender` call above?"
                )

    def _generate_jupyter_notebook(self):
        logger.info("Exporting active recording to a Jupyter notebook...")
        recording_path = self._active_recording_info_widget.get_active_recording_info(return_path=True)
        # TODO: Need to include jupyter notebook in recording files that we keep track of (2023-05-15)
        generate_jupyter_notebook(path_to_recording=recording_path)

    def _handle_new_active_recording_selected(self, recording_info_model: RecordingInfoModel):
        logger.info(f"New active recording selected: {recording_info_model.path}")

        self._pipedream_pings.update_pings_dict(
            key=recording_info_model.name, value=self._active_recording_info_widget.active_recording_info.status_check
        )

        path = Path(recording_info_model.path)
        path.mkdir(parents=True, exist_ok=True)

        if str(path.parent) != get_recording_session_folder_path():
            self._directory_view_widget.set_folder_as_root(path.parent)
        else:
            self._directory_view_widget.set_folder_as_root(path)

        if Path(recording_info_model.synchronized_videos_folder_path).exists():
            self._directory_view_widget.expand_directory_to_path(recording_info_model.synchronized_videos_folder_path)
        else:
            self._directory_view_widget.expand_directory_to_path(recording_info_model.path)

        self._active_recording_info_widget.update_parameter_tree()
        # self._recording_name_label.setText(f"Recording Name: {recording_info_model.name}")
        self._update_skelly_viewer_widget()
        self._directory_view_widget.handle_new_active_recording_selected()

        try:
            self._process_motion_capture_data_panel.update_calibration_path()
        except (
            AttributeError
        ):  # Active Recording and Data Panel widgets rely on each other, so we're guaranteed to hit this every time the app opens
            logger.debug("Process motion capture data panel not created yet, skipping claibraiton setting")
        except Exception as e:
            logger.error(e)

        update_most_recent_recording_toml(recording_info_model=recording_info_model)

    def _update_skelly_viewer_widget(self):
        active_recording_info = self._active_recording_info_widget.active_recording_info

        if active_recording_info.data3d_status_check:
            self._skelly_viewer_widget.load_skeleton_data(
                mediapipe_skeleton_npy_path=active_recording_info.mediapipe_3d_data_npy_file_path
            )

        if active_recording_info.data2d_status_check:
            self._skelly_viewer_widget.generate_video_display(
                video_folder_path=active_recording_info.annotated_videos_folder_path
            )

        elif active_recording_info.synchronized_videos_status_check:
            self._skelly_viewer_widget.generate_video_display(
                video_folder_path=active_recording_info.synchronized_videos_folder_path
            )

    def kill_running_threads_and_processes(self):
        logger.info("Killing running threads and processes... ")
        try:
            self._skellycam_widget.close()
        except Exception as e:
            logger.error(f"Error killing running threads and processes: {e}")

        self._kill_thread_event.set()

    def handle_load_most_recent_recording(self):
        logger.info("`Load Most Recent Recording` QAction triggered")
        most_recent_recording_path = get_most_recent_recording_path()

        if most_recent_recording_path is None:
            logger.error("`get_most_recent_recording_path()` return `None`!")
            return

        self._active_recording_info_widget.set_active_recording(recording_folder_path=get_most_recent_recording_path())
        self._central_tab_widget.setCurrentIndex(2)
        self._control_panel_widget.tab_widget.setCurrentWidget(self._process_motion_capture_data_panel)

    def open_load_existing_recording_dialog(self):
        # from this tutorial - https://www.youtube.com/watch?v=gg5TepTc2Jg&t=649s
        logger.info("Opening `Load Existing Recording` dialog... ")
        user_selected_directory = QFileDialog.getExistingDirectory(
            self,
            "Select a recording folder",
            str(get_recording_session_folder_path()),
        )
        if len(user_selected_directory) == 0:
            logger.info("User cancelled `Load Existing Recording` dialog")
            return

        logger.info(f"User selected recording path:{user_selected_directory}")

        self._active_recording_info_widget.set_active_recording(recording_folder_path=user_selected_directory)
        self._central_tab_widget.setCurrentIndex(2)

    def reset_to_default_gui_settings(self):
        self._gui_state = GuiState()

        self._home_widget._send_pings_checkbox.setChecked(self._gui_state.send_user_pings)
        self._controller_group_box._auto_process_videos_checkbox.setChecked(self._gui_state.auto_process_videos_on_save)
        self._controller_group_box._generate_jupyter_notebook_checkbox.setChecked(
            self._gui_state.generate_jupyter_notebook
        )
        self._controller_group_box._auto_open_in_blender_checkbox.setChecked(self._gui_state.auto_open_in_blender)
        self._controller_group_box._charuco_square_size_line_edit.setText(str(self._gui_state.charuco_square_size))
        self._process_motion_capture_data_panel._calibration_control_panel._charuco_square_size_line_edit.setText(
            str(self._gui_state.charuco_square_size)
        )

        save_gui_state(self._gui_state, get_gui_state_json_path())

    def open_import_videos_dialog(self):
        # from this tutorial - https://www.youtube.com/watch?v=gg5TepTc2Jg&t=649s
        logger.info("Opening `Import Videos` dialog... ")

        import_videos_path = QFileDialog.getExistingDirectory(
            self,
            "Select a folder containing synchronized videos (each video must have *exactly* the same number of frames)",
            str(Path.home()),
        )

        if len(import_videos_path) == 0:
            logger.info("User cancelled `Import Videos` dialog")
            return

        self._import_videos_window = ImportVideosWizard(
            parent=self,
            import_videos_path=import_videos_path,
            kill_thread_event=self._kill_thread_event,
        )
        self._import_videos_window.folder_to_save_videos_to_selected.connect(self._handle_import_videos)
        self._import_videos_window.exec()

    def open_welcome_screen_dialog(self):
        logger.info("Opening `Welcome to Freemocap` dialog... ")

        self._welcome_screen_dialog = WelcomeScreenDialog(
            gui_state=self._gui_state, kill_thread_event=self._kill_thread_event, parent=self
        )

        self._welcome_screen_dialog.exec()

    def open_opencv_conflict_dialog(self):
        self._opencv_conflict_dialog = OpencvConflictDialog(
            gui_state=self._gui_state, kill_thread_event=self._kill_thread_event, parent=self
        )

        self._opencv_conflict_dialog.exec()

    def open_settings_dialog(self):
        self._settings_dialog = SetDataFolderDialog(
            gui_state=self._gui_state, kill_thread_event=self._kill_thread_event, parent=self
        )

        self._settings_dialog.exec()

        if self._settings_dialog.accepted:
            self.reboot_gui()

    def download_data(self, download_url: str):
        logger.info("Downloading sample data")
        self.download_data_thread_worker = DownloadDataThreadWorker(dowload_url=download_url)
        self.download_data_thread_worker.start()
        self.download_data_thread_worker.finished.connect(self._handle_download_data_finished)

    @Slot(str)
    def _handle_download_data_finished(self, downloaded_data_path: str):
        logger.info("Setting downloaded data as active recording... ")
        self._active_recording_info_widget.set_active_recording(recording_folder_path=downloaded_data_path)

    @Slot(list, str, bool)
    def _handle_import_videos(self, video_paths: List[str], folder_to_save_videos: str, synchronization_bool: bool):
        folder_to_save_videos = Path(folder_to_save_videos)
        folder_to_save_videos.mkdir(parents=True, exist_ok=True)

        if len(video_paths) == 0:
            logger.error("No videos to import!")
            return

        if not synchronization_bool:
            for video_path in tqdm(
                video_paths,
                desc="Importing videos...",
                colour=[255, 128, 0],
                unit="video",
                unit_scale=True,
                leave=False,
            ):
                if not Path(video_path).exists():
                    logger.error(f"{video_path} does not exist!")
                    return

                destination_path = folder_to_save_videos / Path(video_path).name
                logger.info(f"Copying video from {video_path} to {destination_path}")

                shutil.copy(video_path, destination_path)

        timestamps_copied = copy_directory_if_contains_timestamps(
            source_dir=Path(video_paths[0]).parent, destination_dir=folder_to_save_videos
        )

        if timestamps_copied:
            logger.info(f"Copied timestamps from {Path(video_paths[0]).parent} to {folder_to_save_videos}")
        else:
            logger.info(f"No timestamps found in {Path(video_paths[0]).parent}")

        self._active_recording_info_widget.set_active_recording(
            recording_folder_path=Path(folder_to_save_videos).parent
        )

    def reboot_gui(self):
        logger.info("Rebooting GUI... ")
        get_qt_app().exit(EXIT_CODE_REBOOT)

    def closeEvent(self, a0) -> None:
        logger.info("Main window `closeEvent` detected")

        if self._home_widget.consent_to_send_usage_information:
            self._pipedream_pings.update_pings_dict(key="gui_closed", value=True)
            if self._active_recording_info_widget.active_recording_info is not None:
                self._pipedream_pings.update_pings_dict(
                    key="active recording status on close",
                    value=self._active_recording_info_widget.active_recording_info.status_check,
                )
            self._pipedream_pings.send_pipedream_ping()

        try:
            remove_empty_directories(get_recording_session_folder_path())
        except Exception as e:
            logger.error(f"Error while removing empty directories: {e}")

        try:
            self._skellycam_widget.close()
        except Exception as e:
            logger.error(f"Error while closing the viewer widget: {e}")
        super().closeEvent(a0)


if __name__ == "__main__":
    import sys

    app = QApplication(sys.argv)
    main_window = MainWindow(pipedream_pings=PipedreamPings())
    main_window.show()
    app.exec()
    for process in multiprocessing.active_children():
        logger.info(f"Terminating process: {process}")
        process.terminate()
    sys.exit()<|MERGE_RESOLUTION|>--- conflicted
+++ resolved
@@ -308,16 +308,11 @@
         self._export_to_blender_thread_worker.start()
         self._export_to_blender_thread_worker.success.connect(self._handle_export_to_blender_finished)
 
-<<<<<<< HEAD
-    def _handle_export_to_blender_finished(self) -> None:
-        if self._controller_group_box.auto_open_in_blender_checked:
-=======
     @Slot()
     def _handle_export_to_blender_finished(self, success_value: bool) -> None:
         if success_value is False:
             logger.error("Blender export failed!")
         elif self._controller_group_box.auto_open_in_blender_checked:
->>>>>>> aae16579
             if Path(self._active_recording_info_widget.active_recording_info.blender_file_path).exists():
                 open_file(self._active_recording_info_widget.active_recording_info.blender_file_path)
             else:
