--- conflicted
+++ resolved
@@ -21,14 +21,9 @@
 
 from freemocap.core_processes.capture_volume_calibration.anipose_camera_calibration.charuco_groundplane_utils import (
     compute_basis_vectors_of_new_reference, 
-<<<<<<< HEAD
-    get_charuco_frame,
-=======
-    get_charuco_2d_data,
     find_good_frame,
     CharucoVisibilityError,
     CharucoVelocityError
->>>>>>> 5aec0b6f
 )
 
 from collections import namedtuple
@@ -199,23 +194,14 @@
         import multiprocessing
         # Get the camera group object
         logger.info("Getting 2d Charuco data")
-<<<<<<< HEAD
+        num_videos = len(self._list_of_video_paths)
+
         charuco_2d_xy = cam_group.charuco_2d_data
         if charuco_2d_xy is None:
             error_message = "Charuco 2d data was not retrieved successfully. Check for an error during calibration."
             logger.error(error_message)
             raise ValueError(error_message)
         logger.info("Charuco 2d data retrieved successfully with shape: "
-=======
-        
-        num_videos = len(self._list_of_video_paths)
-        num_processes = min(num_videos, multiprocessing.cpu_count() - 1)
-        charuco_2d_xy = get_charuco_2d_data(
-            calibration_videos_folder_path=self._calibration_videos_folder_path,
-            num_processes=num_processes
-        )
-        logger.info("Charuco 2d data detected successfully with shape: "
->>>>>>> 5aec0b6f
                     f"{charuco_2d_xy.shape}")
 
         num_cameras, num_frames, num_tracked_points,_ = charuco_2d_xy.shape
